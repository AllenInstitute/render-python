#!/usr/bin/env python
"""handling mpicbg transforms in python

Currently only implemented to facilitate Affine and Polynomial2D
    used in Khaled Khairy's EM aligner workflow
"""
import json
import logging
from collections import Iterable
import numpy as np
from .errors import ConversionError, EstimationError, RenderError
from .utils import NullHandler

logger = logging.getLogger(__name__)
logger.addHandler(NullHandler())

try:
    from scipy.linalg import svd, LinAlgError
except ImportError as e:
    logger.info(e)
    logger.info('scipy-based linalg may or may not lead '
                'to better parameter fitting')
    from numpy.linalg import svd
    from numpy.linalg.linalg import LinAlgError


class TransformList:
    """A list of Transforms

    Attributes
    ----------
    tforms : :obj:`list` of :class:`Transform`
        transforms to apply
    transformId : str, optional
        uniqueId for this TransformList
    """

    def __init__(self, tforms=None, transformId=None, json=None):
        """Initialize TransformList

        Parameters
        ----------
        tforms : :obj:`list` of :class:`Transform`
            transforms to apply
        transformId : str, optional
            uniqueId for this TransformList
        json : dict, optional
            json compatible dictionary to create
            :class:`TransformList` via :method:`from_dict`
            (will supersede tforms and transformId if not None)
        """
        if json is not None:
            self.from_dict(json)
        else:
            if tforms is None:
                self.tforms = []
            else:
                if not isinstance(tforms, list):
                    raise RenderError(
                        'unexpected type {} for transforms!'.format(
                            type(tforms)))
                self.tforms = tforms
            self.transformId = transformId

    def to_dict(self,prefer_affine=True):
        """serialization function
        Parameters
        ----------
        prefer_affine: bool
            prefer to represent all linear transform as affine's (True)

        Returns
        -------
        dict
            json & render compatible representation of this TransformList
        """
        d = {}
        d['type'] = 'list'
        d['specList'] = [tform.to_dict(prefer_affine=True) for tform in self.tforms]
        if self.transformId is not None:
            d['id'] = self.transformId
        return d

    def to_json(self):
        """serialization function

        Returns
        -------
        str
            string representation of the json & render
            representation of this TransformList
        """
        return json.dumps(self.to_dict())

    def tform(self,pts):
        for tf in self.tforms:
            pts = tf.tform(pts)
        return pts

    def from_dict(self, d):
        """deserialization function

        Parameters
        ----------
        d : dict
            json compatible dictionary representation of this TransformList
        """
        self.tforms = []
        if d is not None:
            self.transformId = d.get('id')
            for td in d['specList']:
                self.tforms.append(load_transform_json(td))
        return self.tforms


def load_transform_json(d, default_type='leaf'):
    """function to get the proper deserialization function

    Parameters
    ----------
    d : dict
        json compatible representation of Transform
    default_type : str
        what kind of transform should we assume this
        if it is not specified in 'type' ('leaf','list','ref','interpolated')

    Returns
    -------
    renderapi.transform.Transform
        deserialized transformation using the most appropriate class

    Raises
    ------
    RenderError
        if d['type'] isn't one of ('leaf','list','ref','interpolated')
    """
    handle_load_tform = {'leaf': load_leaf_json,
                         'list': lambda x: TransformList(json=x),
                         'ref': lambda x: ReferenceTransform(json=x),
                         'interpolated':
                             lambda x: InterpolatedTransform(json=x)}
    try:
        return handle_load_tform[d.get('type', default_type)](d)
    except KeyError as e:
        raise RenderError('Unknown Transform Type {}'.format(e))


def load_leaf_json(d):
    """function to get the proper deserialization function for leaf transforms

    Parameters
    ----------
    d : dict
        json compatible representation of leaf transform to deserialize

    Returns
    -------
    renderapi.transform.Transform
        deserialized transformation

    Raises
    ------
    RenderError
        if d['type'] != leaf or is omitted

    """
    handle_load_leaf = {
        AffineModel.className: lambda x: AffineModel(json=x),
        Polynomial2DTransform.className:
            lambda x: Polynomial2DTransform(json=x),
        TranslationModel.className: lambda x: TranslationModel(json=x),
        RigidModel.className: lambda x: RigidModel(json=x),
        SimilarityModel.className: lambda x: SimilarityModel(json=x),
        NonLinearTransform.className: lambda x: NonLinearTransform(json=x),
        LensCorrection.className: lambda x: LensCorrection(json=x),
        NonLinearCoordinateTransform.className:
            lambda x: NonLinearCoordinateTransform(json=x)}

    tform_type = d.get('type', 'leaf')
    if tform_type != 'leaf':
        raise RenderError(
            'Unexpected or unknown Transform Type {}'.format(tform_type))
    tform_class = d['className']
    try:
        return handle_load_leaf[tform_class](d)
    except KeyError as e:
        logger.info('Leaf transform class {} not defined in '
                    'transform module, using generic'.format(e))
        return Transform(json=d)


class InterpolatedTransform:
    """Transform spec defined by linear interpolation of
    two other transform specs

    Attributes
    ----------
    a : :class:`Transform` or :class:`TransformList` or :class:`InterpolatedTransform`
        transform at minimum weight
    b : :class:`Transform` or :class:`TransformList` or :class:`InterpolatedTransform`
        transform at maximum weight
    lambda_ : float
        value in interval [0.,1.] which defines evaluation of the
        linear interpolation between a (at 0) and b (at 1)
    """

    def __init__(self, a=None, b=None, lambda_=None, json=None):
        """Initialize InterpolatedTransform

        Parameters
        ----------
        a : :class:`Transform` or :class:`TransformList`
        or :class:`InterpolatedTransform`
            transform at minimum weight
        b : :class:`Transform` or :class:`TransformList`
        or :class:`InterpolatedTransform`
            transform at maximum weight
        lambda_ : float
            value in interval [0.,1.] which defines evaluation of the
            linear interpolation between a (at 0) and b (at 1)
        json : dict
            json compatible representation of this transform to
            initialize via :method:`self.from_dict`
            (will supersede a, b, and lambda_ if not None)

        """
        if json is not None:
            self.from_dict(json)
        else:
            self.a = a
            self.b = b
            self.lambda_ = lambda_

    def to_dict(self,**kwargs):
        """serialization routine

        Returns
        -------
        dict
            json compatible representation
        """
        return dict(self)

    def from_dict(self, d):
        """deserialization routine

        Parameters
        ----------
        d : dict
            json compatible representation
        """
        self.a = load_transform_json(d['a'])
        self.b = load_transform_json(d['b'])
        self.lambda_ = d['lambda']

    def __iter__(self):
        return iter([('type', 'interpolated'),
                     ('a', self.a.to_dict()),
                     ('b', self.b.to_dict()),
                     ('lambda', self.lambda_)])


class ReferenceTransform:
    """Transform which is simply a reference to a transform stored elsewhere

    Attributes
    ----------
    refId : str
        transformId of the referenced transform

    """

    def __init__(self, refId=None, json=None):
        """Initialize ReferenceTransform

        Parameters
        ----------
        refId : str
            transformId of the referenced transform
        json : dict
            json compatible representation of this transform
            (will supersede refId if not None)

        """
        if json is not None:
            self.from_dict(json)
        else:
            self.refId = refId

    def to_dict(self,**kwargs):
        """serialization routine

        Returns
        -------
        dict
            json compatible representation of this transform
        """
        d = {}
        d['type'] = 'ref'
        d['refId'] = self.refId
        return d

    def from_dict(self, d):
        """deserialization routine

        Parameters
        ----------
        d : dict
            json compatible representation of this transform
        """
        self.refId = d['refId']

    def __str__(self):
        return 'ReferenceTransform(%s)' % self.refId

    def __repr__(self):
        return self.__str__()

    def __iter__(self):
        return iter([('type', 'ref'), ('refId', self.refId)])


class Transform(object):
    """Base transformation class

    Attributes
    ----------
    className : str
        mpicbg java classname of this transform
    dataString : str
        string reprsentation of this transform as speced by
        mpicbg java class library
    transformId : str, optional
        unique Id for this transform (optional)
    """

    def __init__(self, className=None, dataString=None,
                 transformId=None, labels=None, json=None):
        """Initialize Transform

        Parameters
        ----------
        className : str
            mpicbg java classname of this transform
        dataString : str
            string reprsentation of this transform as speced
            by mpicbg java class library
        transformId : str, optional
            unique Id for this transform (optional)
        labels : list of str
            list of labels to give this transform
        json : dict
            json compatible representation of this transform
            (supersedes className, dataString, and transformId if not None)
        """
        if json is not None:
            self.from_dict(json)
        else:
            self.className = className
            self.dataString = dataString
            self.transformId = transformId
            self.labels = labels

    def to_dict(self,**kwargs):
        """serialization routine

        Returns
        -------
        dict
            json compatible representation of this transform
        """
        d = {}
        d['type'] = 'leaf'
        d['className'] = self.className
        d['dataString'] = self.dataString
        if self.transformId is not None:
            d['id'] = self.transformId
        if self.labels is not None:
            d['metaData'] = {'labels': self.labels}
        return d

    def from_dict(self, d):
        """deserialization routine

        Parameters
        ----------
        d : dict
            json compatible representation of this transform
        """
        self.className = d['className']
        self.transformId = d.get('id', None)
        self._process_dataString(d['dataString'])
        md = d.get('metaData', None)
        if md is not None:
            self.labels = md.get('labels', None)
        else:
            self.labels = None
           
    def _process_dataString(self, datastring):
        """method meant to set state of transform from datastring
        generic implementation only saves datastring at self.dataString.
        should rewrite for all transform classes that want to
        implement tform,fit,etc

        Parameters
        ----------
        dataString : str
            string which can be used to initialize mpicbg transforms in java
        """
        self.dataString = datastring

    def __str__(self):
        return 'className:%s\ndataString:%s' % (
            self.className, self.dataString)

    def __repr__(self):
        return self.__str__()

    def __eq__(self, other):
        return self.__str__() == other.__str__()

    def __hash__(self):
        return hash((self.__str__()))


class AffineModel(Transform):
    """Linear 2d Transformation
    mpicbg classname: mpicbg.trakem2.transform.AffineModel2D
    implements this simple math
    x'=M00*x + M01*x + B0
    y'=M10*x + M11*y + B1

    Attributes
    ----------
    M00 : float
        x'+=M00*x
    M01 : float
        x'+=M01*y
    M10 : float
        y'+=M10*x
    M11 : float
        y'+=M11*y
    B0 : float
        x'+=B0
    B1 : float
        y'+=B1
    transformId : str, optional
        unique transformId for this transform
    labels : list of str
        list of labels to give this transform
    M : numpy.array
        3x3 numpy array representing 2d Affine with homogeneous coordinates
        populates with values from M00, M01, M10, M11, B0, B1 with load_M()

    """

    className = 'mpicbg.trakem2.transform.AffineModel2D'

    def __init__(self, M00=1.0, M01=0.0, M10=0.0, M11=1.0, B0=0.0, B1=0.0,
                 transformId=None, labels=None, json=None):
        """Initialize AffineModel, defaulting to identity

        Parameters
        ----------
        M00 : float
            x'+=M00*x
        M01 : float
            x'+=M01*y
        M10 : float
            y'+=M10*x
        M11 : float
            y'+=M11*y
        B0 : float
            x'+=B0
        B1 : float
            y'+=B1
        transformId : str
            unique transformId for this transform (optional)
        labels : list of str
            list of labels to give this transform
        json : dict
            json compatible representation of this transform
            (will supersede all other parameters if not None)

        """
        if json is not None:
            self.from_dict(json)
        else:
            self.M00 = M00
            self.M01 = M01
            self.M10 = M10
            self.M11 = M11
            self.B0 = B0
            self.B1 = B1
            self.labels = labels
            self.load_M()
            self.transformId = transformId
            self.className = 'mpicbg.trakem2.transform.AffineModel2D'
    @property
    def dataString(self):
        """dataString string for this transform"""
        return "%.10f %.10f %.10f %.10f %.10f %.10f" % (
            self.M[0, 0], self.M[1, 0], self.M[0, 1],
            self.M[1, 1], self.M[0, 2], self.M[1, 2])

    def _process_dataString(self, datastring):
        """generate datastring and param attributes from datastring"""
        dsList = datastring.split()
        self.M00 = float(dsList[0])
        self.M10 = float(dsList[1])
        self.M01 = float(dsList[2])
        self.M11 = float(dsList[3])
        self.B0 = float(dsList[4])
        self.B1 = float(dsList[5])
        self.load_M()

    def load_M(self):
        """method to take the attribute of self and fill in self.M"""
        self.M = np.identity(3, np.double)
        self.M[0, 0] = self.M00
        self.M[0, 1] = self.M01
        self.M[1, 0] = self.M10
        self.M[1, 1] = self.M11
        self.M[0, 2] = self.B0
        self.M[1, 2] = self.B1

    @staticmethod
    def fit(A, B):
        """function to fit this transform given the corresponding sets of points A & B

        Parameters
        ----------
        A : numpy.array
            a Nx2 matrix of source points
        B : numpy.array
            a Nx2 matrix of destination points

        Returns
        -------
        numpy.array
            a 6x1 matrix with the best fit parameters
            ordered M00,M01,M10,M11,B0,B1
        """
        if not all([A.shape[0] == B.shape[0], A.shape[1] == B.shape[1] == 2]):
            raise EstimationError(
                'shape mismatch! A shape: {}, B shape {}'.format(
                    A.shape, B.shape))

        N = A.shape[0]  # total points

        M = np.zeros((2 * N, 6))
        Y = np.zeros((2 * N, 1))
        for i in range(N):
            M[2 * i, :] = [A[i, 0], A[i, 1], 0, 0, 1, 0]
            M[2 * i + 1, :] = [0, 0, A[i, 0], A[i, 1], 0, 1]
            Y[2 * i] = B[i, 0]
            Y[2 * i + 1] = B[i, 1]

        (Tvec, residuals, rank, s) = np.linalg.lstsq(M, Y)
        return Tvec

    def estimate(self, A, B, return_params=True, **kwargs):
        """method for setting this transformation with the best fit
        given the corresponding points A,B

        Parameters
        ----------
        A : numpy.array
            a Nx2 matrix of source points
        B : numpy.array
            a Nx2 matrix of destination points
        return_params : boolean
            whether to return the parameter matrix
        **kwargs
            keyword arguments to pass to self.fit

        Returns
        -------
        numpy.array
            a 2x3 matrix of parameters for this matrix,
            laid out (x,y) x (x,y,offset)
            (or None if return_params=False)
        """
        Tvec = self.fit(A, B, **kwargs)
        self.M00 = Tvec[0, 0]
        self.M10 = Tvec[2, 0]
        self.M01 = Tvec[1, 0]
        self.M11 = Tvec[3, 0]
        self.B0 = Tvec[4, 0]
        self.B1 = Tvec[5, 0]
        self.load_M()
        if return_params:
            return self.M

    def concatenate(self, model):
        """concatenate a model to this model -- ported from trakEM2 below:
            ::

                final double a00 = m00 * model.m00 + m01 * model.m10;
                final double a01 = m00 * model.m01 + m01 * model.m11;
                final double a02 = m00 * model.m02 + m01 * model.m12 + m02;

                final double a10 = m10 * model.m00 + m11 * model.m10;
                final double a11 = m10 * model.m01 + m11 * model.m11;
                final double a12 = m10 * model.m02 + m11 * model.m12 + m12;

        Parameters
        ----------
        model : AffineModel
            model to concatenate to this one

        Returns
        -------
        AffineModel
            model after concatenating model with this model
        """
        a00 = self.M[0, 0] * model.M[0, 0] + self.M[0, 1] * model.M[1, 0]
        a01 = self.M[0, 0] * model.M[0, 1] + self.M[0, 1] * model.M[1, 1]
        a02 = (self.M[0, 0] * model.M[0, 2] + self.M[0, 1] * model.M[1, 2] +
               self.M[0, 2])

        a10 = self.M[1, 0] * model.M[0, 0] + self.M[1, 1] * model.M[1, 0]
        a11 = self.M[1, 0] * model.M[0, 1] + self.M[1, 1] * model.M[1, 1]
        a12 = (self.M[1, 0] * model.M[0, 2] + self.M[1, 1] * model.M[1, 2] +
               self.M[1, 2])

        newmodel = AffineModel(a00, a01, a10, a11, a02, a12)
        return newmodel

    def invert(self):
        """return an inverted version of this transformation

        Returns
        -------
        AffineModel
            an inverted version of this transformation
        """
        inv_M = np.linalg.inv(self.M)
        Ai = AffineModel(inv_M[0, 0], inv_M[0, 1], inv_M[1, 0],
                         inv_M[1, 1], inv_M[0, 2], inv_M[1, 2])
        return Ai

    @staticmethod
    def convert_to_point_vector(points):
        """method to help reshape x,y points to x,y,1 vectors

        Parameters
        ----------
        points : numpy.array
            a Nx2 array of x,y points

        Returns
        -------
        numpy.array
            a Nx3 array of x,y,1 points used for transformations
        """
        Np = points.shape[0]
        onevec = np.ones((Np, 1), np.double)

        if points.shape[1] != 2:
            raise ConversionError('Points must be of shape (:, 2) '
                                  '-- got {}'.format(points.shape))
        Nd = 2
        points = np.concatenate((points, onevec), axis=1)
        return points, Nd

    @staticmethod
    def convert_points_vector_to_array(points, Nd=2):
        """method for convertion x,y,K points to x,y vectors

        Parameters
        ----------
        points : numpy.array
            a Nx3 vector of points after transformation
        Nd : int
            the number of dimensions to cutoff (should be 2)

        Returns
        -------
        numpy.array: a Nx2 array of x,y points
        """
        points = points[:, 0:Nd] / np.tile(points[:, 2], (Nd, 1)).T
        return points

    def tform(self, points):
        """transform a set of points through this transformation

        Parameters
        ----------
        points : numpy.array
            a Nx2 array of x,y points

        Returns
        -------
        numpy.array
            a Nx2 array of x,y points after transformation
        """
        points, Nd = self.convert_to_point_vector(points)
        pt = np.dot(self.M, points.T).T
        return self.convert_points_vector_to_array(pt, Nd)

    def inverse_tform(self, points):
        """transform a set of points through the inverse of this transformation

        Parameters
        ----------
        points : numpy.array
            a Nx2 array of x,y points

        Returns
        -------
        numpy.array
            a Nx2 array of x,y points after inverse transformation
        """
        points, Nd = self.convert_to_point_vector(points)
        pt = np.dot(np.linalg.inv(self.M), points.T).T
        return self.convert_points_vector_to_array(pt, Nd)

    @property
    def scale(self):
        """tuple of scale for x, y"""
        return tuple([np.sqrt(sum([i ** 2 for i in self.M[:, j]]))
                      for j in range(self.M.shape[1])])[:2]

    @property
    def shear(self):
        """counter-clockwise shear angle"""
        return np.arctan2(-self.M[0, 1], self.M[1, 1]) - self.rotation

    @property
    def translation(self):
        """tuple of translation in x, y"""
        return tuple(self.M[:2, 2])

    @property
    def rotation(self):
        """counter-clockwise rotation"""
        return np.arctan2(self.M[1, 0], self.M[0, 0])

    def __str__(self):
        return "M=[[%f,%f],[%f,%f]] B=[%f,%f]" % (
            self.M[0, 0], self.M[0, 1], self.M[1, 0],
            self.M[1, 1], self.M[0, 2], self.M[1, 2])


class TranslationModel(AffineModel):
    """Translation fitting and estimation as an :class:`AffineModel`
    Linear 2d Transformation
    mpicbg classname: mpicbg.trakem2.transform.AffineModel2D
    implements this simple math
    x'=M00*x + M01*x + B0
    y'=M10*x + M11*y + B1

    Attributes
    ----------
    M00 : float
        x'+=M00*x
    M01 : float
        x'+=M01*y
    M10 : float
        y'+=M10*x
    M11 : float
        y'+=M11*y
    B0 : float
        x'+=B0
    B1 : float
        y'+=B1
    transformId : str, optional
        unique transformId for this transform
    labels : list of str
            list of labels to give this transform
    M : numpy.array
        3x3 numpy array representing 2d Affine with homogeneous coordinates
        populates with values from M00, M01, M10, M11, B0, B1 with load_M()
    """

    className = 'mpicbg.trakem2.transform.TranslationModel2D'

    def __init__(self, *args, **kwargs):
        super(TranslationModel, self).__init__(*args, **kwargs)
        self.className = 'mpicbg.trakem2.transform.TranslationModel2D'

    @property 
    def dataString(self): 
        """dataString string for this transform"""
        return "%.10f %.10f" % (self.B0, self.B1)

    def _process_dataString(self, dataString):
        """expected dataString is 'tx ty'"""
        tx, ty = map(float,dataString.split(' '))
        self.B0 = tx
        self.B1 = ty
        self.M00 = 1.0
        self.M11 = 1.0
        self.M01 = 0.0
        self.M10 = 0.0
        self.load_M()

    @staticmethod
    def fit(src, dst):
        """function to fit Translation transform given
        the corresponding sets of points src & dst

        Parameters
        ----------
        src : numpy.array
            a Nx2 matrix of source points
        dst : numpy.array
            a Nx2 matrix of destination points

        Returns
        -------
        numpy.array
            a 6x1 matrix with the best fit parameters
            ordered M00,M01,M10,M11,B0,B1
        """
        t = dst.mean(axis=0) - src.mean(axis=0)
        T = np.eye(3)
        T[:2, 2] = t
        return T

    def estimate(self, src, dst, return_params=True):
        """method for setting this transformation with the best fit
        given the corresponding points src,dst

        Parameters
        ----------
        src : numpy.array
            a Nx2 matrix of source points
        dst : numpy.array
            a Nx2 matrix of destination points
        return_params : bool
            whether to return the parameter matrix

        Returns
        -------
        numpy.array
            a 2x3 matrix of parameters for this matrix,
            laid out (x,y) x (x,y,offset)
            (or None if return_params=False)
        """
        self.M = self.fit(src, dst)
        if return_params:
            return self.M


class RigidModel(AffineModel):
    """model for fitting Rigid only transformations
    (rotation+translation)
    or
    (determinate=1, orthonormal eigenvectors)
    implemented as an :class:`AffineModel`


    Attributes
    ----------
    M00 : float
        x'+=M00*x
    M01 : float
        x'+=M01*y
    M10 : float
        y'+=M10*x
    M11 : float
        y'+=M11*y
    B0 : float
        x'+=B0
    B1 : float
        y'+=B1
    transformId : str, optional
        unique transformId for this transform
    labels : list of str
        list of labels to give this transform
    M : numpy.array
        3x3 numpy array representing 2d Affine with homogeneous coordinates
        populates with values from M00, M01, M10, M11, B0, B1 with load_M()

    """
    className = 'mpicbg.trakem2.transform.RigidModel2D'

    def __init__(self, *args, **kwargs):
        super(RigidModel, self).__init__(*args, **kwargs)
        self.className = 'mpicbg.trakem2.transform.RigidModel2D'
    @property
    def dataString(self):
        return "%0.10f %0.10f %0.10f"%(np.arctan2(self.M10,self.M00), self.B0,self.B1)

    def _process_dataString(self, dataString):
        """expected datastring is 'theta tx ty'"""
        theta, tx, ty = map(float,dataString.split(' '))
        self.M00 = np.cos(theta)
        self.M01 = -np.sin(theta)
        self.M10 = np.sin(theta)
        self.M11 = np.cos(theta)
        self.B0 = tx
        self.B1 = ty
        self.load_M()

    @staticmethod
    def fit(src, dst, rigid=True, **kwargs):
        """function to fit this transform given the corresponding
        sets of points src & dst
        Umeyama estimation of similarity transformation

        Parameters
        ----------
        src : numpy.array
            a Nx2 matrix of source points
        dst : numpy.array
            a Nx2 matrix of destination points
        rigid : bool
            whether to constrain this transform to be rigid

        Returns
        -------
        numpy.array
            a 6x1 matrix with the best fit parameters
            ordered M00,M01,M10,M11,B0,B1
        """
        # TODO shape assertion
        num, dim = src.shape
        src_cld = src - src.mean(axis=0)
        dst_cld = dst - dst.mean(axis=0)
        A = np.dot(dst_cld.T, src_cld) / num
        d = np.ones((dim, ), dtype=np.double)
        if np.linalg.det(A) < 0:
            d[dim - 1] = -1
        T = np.eye(dim + 1, dtype=np.double)

        rank = np.linalg.matrix_rank(A)
        if rank == 0:
            raise EstimationError('zero rank matrix A unacceptable -- '
                                  'likely poorly conditioned')

        U, S, V = svd(A)

        if rank == dim - 1:
            if np.linalg.det(U) * np.linalg.det(V) > 0:
                T[:dim, :dim] = np.dot(U, V)
            else:
                s = d[dim - 1]
                d[dim - 1] = -1
                T[:dim, :dim] = np.dot(U, np.dot(np.diag(d), V))
                d[dim - 1] = s
        else:
            T[:dim, :dim] = np.dot(U, np.dot(np.diag(d), V.T))

        fit_scale = (1.0 if rigid else
                     1.0 / src_cld.var(axis=0).sum() * np.dot(S, d))

        T[:dim, dim] = dst.mean(axis=0) - fit_scale * np.dot(
            T[:dim, :dim], src.mean(axis=0).T)
        T[:dim, :dim] *= fit_scale
        return T

    def estimate(self, A, B, return_params=True, **kwargs):
        """method for setting this transformation with the
        best fit given the corresponding points src,dst

        Parameters
        ----------
        A : numpy.array
            a Nx2 matrix of source points
        B : numpy.array
            a Nx2 matrix of destination points
        return_params : bool
            whether to return the parameter matrix

        Returns
        -------
        numpy.array
            a 2x3 matrix of parameters for this matrix,
            laid out (x,y) x (x,y,offset)
            (or None if return_params=False)
        """
        self.M = self.fit(A, B, **kwargs)
        if return_params:
            return self.M


class SimilarityModel(RigidModel):
    """class for fitting Similarity transformations
    (translation+rotation+scaling)
    or
    (orthogonal eigen vectors with equal eigenvalues)

    implemented as an :class:`AffineModel`

    Attributes
    ----------
    M00 : float
        x'+=M00*x
    M01 : float
        x'+=M01*y
    M10 : float
        y'+=M10*x
    M11 : float
        y'+=M11*y
    B0 : float
        x'+=B0
    B1 : float
        y'+=B1
    transformId : str, optional
        unique transformId for this transform
    labels : list of str
        list of labels to give this transform
    M : numpy.array
        3x3 numpy array representing 2d Affine with homogeneous coordinates
        populates with values from M00, M01, M10, M11, B0, B1 with load_M()

    """
    className = 'mpicbg.trakem2.transform.SimilarityModel2D'

    def __init__(self, *args, **kwargs):
        super(SimilarityModel, self).__init__(*args, **kwargs)
        self.className = 'mpicbg.trakem2.transform.SimilarityModel2D'

    @property
    def dataString(self):
        return "%0.10f %0.10f %0.10f %0.10f"%(np.linalg.det(self.M),
                                              np.arctan2(self.M10,self.M00),
                                              self.B0,
                                              self.B1)

    def _process_dataString(self, dataString):
        """expected datastring is 's theta tx ty'"""
        s, theta, tx, ty = map(float,dataString.split(' '))
        self.M00 = s * np.cos(theta)
        self.M01 = -s * np.sin(theta)
        self.M10 = s * np.sin(theta)
        self.M11 = s * np.cos(theta)
        self.B0 = tx
        self.B1 = ty
        self.load_M()

    @staticmethod
    def fit(src, dst, rigid=False, **kwargs):
        """function to fit this transform given the corresponding
        sets of points src & dst
        Umeyama estimation of similarity transformation

        Parameters
        ----------
        src : numpy.array
            a Nx2 matrix of source points
        dst : numpy.array
            a Nx2 matrix of destination points
        rigid : bool
            whether to constrain this transform to be rigid

        Returns
        -------
        numpy.array
            a 6x1 matrix with the best fit parameters
            ordered M00,M01,M10,M11,B0,B1
        """
        return RigidModel.fit(src, dst, rigid=rigid)


class Polynomial2DTransform(Transform):
    """Polynomial2DTransform implemented as in skimage

    Attributes
    ----------
    params : numpy.array
        2xK matrix of polynomial coefficents up to order K

    """
    className = 'mpicbg.trakem2.transform.PolynomialTransform2D'

    def __init__(self, dataString=None, src=None, dst=None, order=2,
                 force_polynomial=True, params=None, identity=False,
                 labels=None,json=None, **kwargs):
        """Initialize Polynomial2DTransform
        This provides 5 different ways to initialize the transform which are
        mutually exclusive and applied in the order specified here.
        1)json2)dataString,3)identity,4)params,5)(src,dst)

        Parameters
        ----------
        json : dict
            dictionary representation of the Polynomial2DTransform
            generally used by TransformList
        dataString : str
            dataString representation of transform from mpicpg
        identity : bool
            whether to make this transform the identity
        params : numpy.array
            2xK matrix of polynomial coefficents up to order K
        src : numpy.array
            Nx2 array of source points to use for fitting (used with dst)
        dst : numpy.array
            Nx2 array of destination points to use for fitting (used with src)
        order : int
            degree of polynomial to store
        force_polynomial : bool
            whether to force this representation to return a Polynomial
            regardless of degree (not implemented)


        """
        if json is not None:
            self.from_dict(json)
        else:
            self.className = 'mpicbg.trakem2.transform.PolynomialTransform2D'
            if dataString is not None:
                self._process_dataString(dataString)
            elif identity:
                self.params = np.array([[0, 1, 0], [0, 0, 1]])
            elif params is not None:
                self.params = params
            elif src is not None and dst is not None:
                self.estimate(src, dst, order, return_params=False, **kwargs)

            if not force_polynomial and self.is_affine:
                raise NotImplementedError('Falling back to Affine model is '
                                          'not supported {}')
            self.transformId = None
            self.labels = labels

    @property
    def is_affine(self):
        """(boolean) TODO allow default to Affine"""
        return False
        # return self.order

    @property
    def order(self):
        """(int) order of polynomial"""
        no_coeffs = len(self.params.ravel())
        return int((abs(np.sqrt(4 * no_coeffs + 1)) - 3) / 2)

    @property
    def dataString(self):
        """dataString of polynomial"""
        return Polynomial2DTransform._dataStringfromParams(self.params)

    @staticmethod
    def fit(src, dst, order=2):
        """function to fit this transform given the corresponding sets
        of points src & dst
        polynomial fit

        Parameters
        ----------
        src : numpy.array
            a Nx2 matrix of source points
        dst : numpy.array
            a Nx2 matrix of destination points
        order : bool
            order of polynomial to fit

        Returns
        -------
        numpy.array
            a [2,(order+1)*(order+2)/2] array with the best fit parameters
        """
        xs = src[:, 0]
        ys = src[:, 1]
        xd = dst[:, 0]
        yd = dst[:, 1]
        rows = src.shape[0]
        no_coeff = (order + 1) * (order + 2)

        if len(src) != len(dst):
            raise EstimationError(
                'source has {} points, but dest has {}!'.format(
                    len(src), len(dst)))
        if no_coeff > 2*len(src):
            raise EstimationError(
                'order {} is too large to fit {} points!'.format(
                    order, len(src)))

        A = np.zeros([rows * 2, no_coeff + 1])
        pidx = 0
        for j in range(order + 1):
            for i in range(j + 1):
                A[:rows, pidx] = xs ** (j - i) * ys ** i
                A[rows:, pidx + no_coeff // 2] = xs ** (j - i) * ys ** i
                pidx += 1

        A[:rows, -1] = xd
        A[rows:, -1] = yd

        # right singular vector corresponding to smallest singular value
        _, s, V = svd(A)
        Vsm = V[np.argmin(s), :]  # never trust computers
        return (-Vsm[:-1] / Vsm[-1]).reshape((2, no_coeff // 2))

    def estimate(self, src, dst, order=2,
                 test_coords=True, max_tries=100, return_params=True,
                 **kwargs):
        """method for setting this transformation with the
        best fit given the corresponding points src,dst

        Parameters
        ----------
        src : numpy.array
            a Nx2 matrix of source points
        dst : numpy.array
            a Nx2 matrix of destination points
        order : int
            order of polynomial to fit
        test_coords : bool
            whether to test model after fitting to
            make sure it is good (see fitgood)
        max_tries : int
            how many times to attempt to fit the model (see fitgood)
        return_params : bool
            whether to return the parameter matrix
        **kwargs
            dictionary of keyword arguments including those
            that can be passed to fitgood

        Returns
        -------
        numpy.array
            a (2,(order+1)*(order+2)/2) matrix of parameters for this matrix
            (or None if return_params=False)
        """
        def fitgood(src, dst, params, atol=1e-3, rtol=0, **kwargs):
            """check if model produces a 'good' result

            Parameters
            ----------
            src : numpy.array
                a Nx2 matrix of source points
            dst : numpy.array
                a Nx2 matrix of destination points
            params : numpy.array
                a Kx2 matrix of parameters
            atol : float
                absolute tolerance as in numpy.allclose for
                transformed sample points
            rtol : float
                relative tolerance as in numpy.allclose for
                transformed sample points

            Returns
            -------
            bool
                whether the goodness condition is met
            """
            result = Polynomial2DTransform(params=params).tform(src)
            t = np.allclose(
                result, dst,
                atol=atol, rtol=rtol)
            return t

        estimated = False
        tries = 0
        while (tries < max_tries and not estimated):
            tries += 1
            try:
                params = Polynomial2DTransform.fit(src, dst, order=order)
            except (LinAlgError, ValueError) as e:
                logger.debug('Encountered error {}'.format(e))
                continue
            estimated = (fitgood(src, dst, params, **kwargs) if
                         test_coords else True)

        if tries == max_tries and not estimated:
            raise EstimationError('Could not fit Polynomial '
                                  'in {} attempts!'.format(tries))
        logger.debug('fit parameters in {} attempts'.format(tries))
        self.params = params
        if return_params:
            return self.params

    @staticmethod
    def _dataStringfromParams(params=None):
        """method for producing a dataString from the parameters"""
        return ' '.join([str(i).replace('e-0', 'e-').replace('e+0', 'e+')
                         for i in params.flatten()]).replace('e', 'E')

    def _process_dataString(self, datastring):
        """generate datastring and param attributes from datastring"""
        dsList = datastring.split(' ')
        self.params = Polynomial2DTransform._format_raveled_params(dsList)

    @staticmethod
    def _format_raveled_params(raveled_params):
        """method to reshape linear parameters into parameter matrix

        Parameters
        ----------
        raveled_params : numpy.array
            an K long vector of parameters

        Returns
        -------
        numpy.array
            a (2,K/2) matrix of parameters, with
            first row for x and 2nd row for y
        """
        halfway = int(len(raveled_params) / 2)
        return np.array(
            [[float(d) for d in raveled_params[:halfway]],
             [float(d) for d in raveled_params[halfway:]]])

    def tform(self, points):
        """transform a set of points through this transformation

        Parameters
        ----------
        points : numpy.array
            a Nx2 array of x,y points

        Returns
        -------
        numpy.array
            a Nx2 array of x,y points after transformation
        """
        dst = np.zeros(points.shape)
        x = points[:, 0]
        y = points[:, 1]

        o = int((-3 + np.sqrt(9 - 4 * (2 - len(self.params.ravel())))) / 2)
        pidx = 0
        for j in range(o + 1):
            for i in range(j + 1):
                dst[:, 0] += self.params[0, pidx] * x ** (j - i) * y ** i
                dst[:, 1] += self.params[1, pidx] * x ** (j - i) * y ** i
                pidx += 1
        return dst

    def coefficients(self, order=None):
        """determine number of coefficient terms in transform for a given order

        Parameters
        ----------
        order : int, optional
            order of polynomial,  defaults to self.order

        Returns
        -------
        int
            number of coefficient terms expected in transform

        """
        if order is None:
            order = self.order
        return (order + 1) * (order + 2)

    def asorder(self, order):
        '''return polynomial transform appoximation of this
        transformation with a lower order

        Parameters
        ----------
        order :int
            desired order (must have order> current order)

        Returns
        -------
        :class:`Polynomial2DTransform`
            transform of lower order

        Raises
        ------
        ConversionError
            if target order < input order
        '''
        if self.order > order:
            raise ConversionError(
                'transformation {} is order {} -- conversion to '
                'order {} not supported'.format(
                    self.dataString, self.order, order))
        new_params = np.zeros([2, self.coefficients(order) // 2])
        new_params[:self.params.shape[0], :self.params.shape[1]] = self.params
        return Polynomial2DTransform(params=new_params)

    @staticmethod
    def fromAffine(aff):
        """return a polynomial transformation equavalent to a given Affine

        Parameters
        ----------
        aff : AffineModel
            transform to become equivalent to

        Returns
        -------
        Polynomial2DTransform
            Order 1 transform equal in effect to aff

        Raises
        ------
        ConversionError
            if input model is not AffineModel
        """
        if not isinstance(aff, AffineModel):
            raise ConversionError('attempting to convert a nonaffine model!')
        return Polynomial2DTransform(order=1, params=np.array([
            [aff.M[0, 2], aff.M[0, 0], aff.M[0, 1]],
            [aff.M[1, 2], aff.M[1, 0], aff.M[1, 1]]]))


def estimate_dstpts(transformlist, src=None):
    """estimate destination points for list of transforms.  Recurses
    through lists.

    Parameters
    ----------
    transformlist : :obj:list of :obj:Transform or :obj:TransformList
        transforms that have a tform method implemented
    src : numpy.array
        a Nx2  array of source points

    Returns
    -------
    numpy.array
        Nx2 array of destination points
    """
    dstpts = src
    if isinstance(transformlist,TransformList):
        dstpts = transformlist.tform(dstpts)
    else:
        for tform in transformlist:
            if isinstance(tform, list):
                dstpts = estimate_dstpts(tform, dstpts)
            else:
                dstpts = tform.tform(dstpts)
    return dstpts


class NonLinearCoordinateTransform(Transform):
    """
    render-python class that implements the
    mpicbg.trakem2.transform.NonLinearCoordinateTransform class

    Parameters
    ----------
    dataString: str or None
        data string of transformation
    labels : list of str
        list of labels to give this transform
    json: dict or None
        json compatible dictionary representation of the transformation

    Returns
    -------
    :class:`NonLinearTransform`
        a transform instance


    """

    className = 'mpicbg.trakem2.transform.NonLinearCoordinateTransform'

    def __init__(self, dataString=None, json=None, transformId=None,
                 labels=None):
        if json is not None:
            self.from_dict(json)
        else:
            if dataString is not None:
                self._process_dataString(dataString)
            if labels is not None:
                self.labels = labels
        self.transformId = transformId
        self.className = 'mpicbg.trakem2.transform.NonLinearCoordinateTransform'

    def _process_dataString(self, dataString):

        fields = dataString.split(" ")

        self.dimension = int(fields[0])
        self.length = int(fields[1])

        # cutoff whitespace if there
        fields = fields[0:2 + 4 * self.length + 2]
        # last 2 fields are width and height
        self.width = int(fields[-2])
        self.height = int(fields[-1])

        data = np.array(fields[2:-2], dtype='float32')
        try:
            self.beta = data[0:2 * self.length].reshape(self.length, 2)
        except ValueError as e:
            raise RenderError(
                'Incorrect number of coefficients in '
                'NonLinearCoordinateTransform. msg: {}'.format(e))
        if not (self.beta.shape[0] == self.length):
            raise RenderError("not correct number of coefficents")

        # normMean and normVar follow
        self.normMean = data[self.length * 2:self.length * 3]
        self.normVar = data[self.length * 3:self.length * 4]
        if not (self.normMean.shape[0] == self.length):
            raise RenderError(
                "incorrect number of normMean coefficents "
                "{} != length {}".format(self.normMean.shape[0], self.length))
        if not (self.normVar.shape[0] == self.length):
            raise RenderError(
                "incorrect number of normVar coefficents "
                "{} != {}".format(self.normVar.shape[0], self.length))

    def kernelExpand(self, src):
        """creates an expanded representation of the x,y
        src points in a polynomial form

        Parameters
        ----------
        points : numpy.array
            a Nx2 array of x,y points

        Returns
        -------
        numpy.array
            a (N x self.length) array of coefficents
        """
        x = src[:, 0]
        y = src[:, 1]

        expanded = np.zeros([len(x), self.length])
        pidx = 0
        for i in range(1, self.dimension + 1):
            for j in range(i, -1, -1):
                expanded[:, pidx] = (
                    np.power(x, j) * np.power(y, i - j))
                pidx += 1

        expanded[:, :-1] = ((expanded[:, :-1] - self.normMean[:-1]) /
                            self.normVar[:-1])
        expanded[:, -1] = 100.0
        return expanded

    def tform(self, src):
        """transform a set of points through this transformation

        Parameters
        ----------
        points : numpy.array
            a Nx2 array of x,y points

        Returns
        -------
        numpy.array
            a Nx2 array of x,y points after transformation
        """

        # final double[] featureVector = kernelExpand(position);
        # return multiply(beta, featureVector);
        nsrc = np.array(src, dtype=np.float64)
        featureVector = self.kernelExpand(nsrc)

        dst = np.zeros(src.shape)
        for i in range(0, featureVector.shape[1]):
            dst[:, 0] = dst[:, 0] + (featureVector[:, i] * self.beta[i, 0])
            dst[:, 1] = dst[:, 1] + (featureVector[:, i] * self.beta[i, 1])
        return np.array(dst, dtype=src.dtype)

    @property
    def dataString(self):
        shapestring = '{} {}'.format(self.dimension, self.length)
        betastring = ' '.join([str(i).replace('e-0', 'e-').replace('e+0', 'e+')
                               for i in self.beta.ravel()]).replace('e', 'E')
        meanstring = ' '.join([str(i).replace('e-0', 'e-').replace('e+0', 'e+')
                               for i in self.normMean]).replace('e', 'E')
        varstring = ' '.join([str(i).replace('e-0', 'e-').replace('e+0', 'e+')
                              for i in self.normVar]).replace('e', 'E')
        dimstring = '{} {}'.format(self.height, self.width)
        return '{} {} {} {} {} '.format(
            shapestring, betastring, meanstring, varstring, dimstring)


class NonLinearTransform(NonLinearCoordinateTransform):
    className = 'mpicbg.trakem2.transform.nonLinearTransform'


class LensCorrection(NonLinearCoordinateTransform):
    """
    a placeholder for the lenscorrection transform, same as NonLinearTransform
    for now
    """
    className = 'lenscorrection.NonLinearTransform'


def estimate_transformsum(transformlist, src=None, order=2):
    """pseudo-composition of transforms in list of transforms
    using source point transformation and a single estimation.
    Will produce an Affine Model if all input transforms are Affine,
    otherwise will produce a Polynomial of specified order

    Parameters
    ----------
    transformlist : :obj:`list` of :obj:`Transform`
        list of transform objects that implement tform
    src : numpy.array
        Nx2 array of source points for estimation
    order : int
        order of Polynomial output if transformlist
        inputs are non-Affine
    Returns
    -------
    :class:`AffineModel` or :class:`Polynomial2DTransform`
        best estimate of transformlist in a single transform of this order
    """
    def flatten(l):
        """generator-iterator to flatten deep lists of lists"""
        if isinstance(l, TransformList):
            for sub in flatten(l.tforms):
                yield sub

        for i in l:
            if isinstance(i, Iterable):
                try:
                    notstring = isinstance(i, basestring)
                except NameError as e:
                    notstring = isinstance(i, str)
                if notstring:
                    for sub in flatten(i):
                        yield sub
<<<<<<< HEAD

=======
            elif isinstance(i, TransformList):
                for sub in flatten(i.tforms):
                    yield sub
>>>>>>> d11cae9d
            else:
                yield i

    dstpts = estimate_dstpts(transformlist, src)
    tforms = flatten(transformlist)
    if all([isinstance(tform,AffineModel)
            for tform in tforms]):
        am = AffineModel()
        am.estimate(A=src, B=dstpts, return_params=False)
        return am
    return Polynomial2DTransform(src=src, dst=dstpts, order=order)
<|MERGE_RESOLUTION|>--- conflicted
+++ resolved
@@ -1,1630 +1,1626 @@
-#!/usr/bin/env python
-"""handling mpicbg transforms in python
-
-Currently only implemented to facilitate Affine and Polynomial2D
-    used in Khaled Khairy's EM aligner workflow
-"""
-import json
-import logging
-from collections import Iterable
-import numpy as np
-from .errors import ConversionError, EstimationError, RenderError
-from .utils import NullHandler
-
-logger = logging.getLogger(__name__)
-logger.addHandler(NullHandler())
-
-try:
-    from scipy.linalg import svd, LinAlgError
-except ImportError as e:
-    logger.info(e)
-    logger.info('scipy-based linalg may or may not lead '
-                'to better parameter fitting')
-    from numpy.linalg import svd
-    from numpy.linalg.linalg import LinAlgError
-
-
-class TransformList:
-    """A list of Transforms
-
-    Attributes
-    ----------
-    tforms : :obj:`list` of :class:`Transform`
-        transforms to apply
-    transformId : str, optional
-        uniqueId for this TransformList
-    """
-
-    def __init__(self, tforms=None, transformId=None, json=None):
-        """Initialize TransformList
-
-        Parameters
-        ----------
-        tforms : :obj:`list` of :class:`Transform`
-            transforms to apply
-        transformId : str, optional
-            uniqueId for this TransformList
-        json : dict, optional
-            json compatible dictionary to create
-            :class:`TransformList` via :method:`from_dict`
-            (will supersede tforms and transformId if not None)
-        """
-        if json is not None:
-            self.from_dict(json)
-        else:
-            if tforms is None:
-                self.tforms = []
-            else:
-                if not isinstance(tforms, list):
-                    raise RenderError(
-                        'unexpected type {} for transforms!'.format(
-                            type(tforms)))
-                self.tforms = tforms
-            self.transformId = transformId
-
-    def to_dict(self,prefer_affine=True):
-        """serialization function
-        Parameters
-        ----------
-        prefer_affine: bool
-            prefer to represent all linear transform as affine's (True)
-
-        Returns
-        -------
-        dict
-            json & render compatible representation of this TransformList
-        """
-        d = {}
-        d['type'] = 'list'
-        d['specList'] = [tform.to_dict(prefer_affine=True) for tform in self.tforms]
-        if self.transformId is not None:
-            d['id'] = self.transformId
-        return d
-
-    def to_json(self):
-        """serialization function
-
-        Returns
-        -------
-        str
-            string representation of the json & render
-            representation of this TransformList
-        """
-        return json.dumps(self.to_dict())
-
-    def tform(self,pts):
-        for tf in self.tforms:
-            pts = tf.tform(pts)
-        return pts
-
-    def from_dict(self, d):
-        """deserialization function
-
-        Parameters
-        ----------
-        d : dict
-            json compatible dictionary representation of this TransformList
-        """
-        self.tforms = []
-        if d is not None:
-            self.transformId = d.get('id')
-            for td in d['specList']:
-                self.tforms.append(load_transform_json(td))
-        return self.tforms
-
-
-def load_transform_json(d, default_type='leaf'):
-    """function to get the proper deserialization function
-
-    Parameters
-    ----------
-    d : dict
-        json compatible representation of Transform
-    default_type : str
-        what kind of transform should we assume this
-        if it is not specified in 'type' ('leaf','list','ref','interpolated')
-
-    Returns
-    -------
-    renderapi.transform.Transform
-        deserialized transformation using the most appropriate class
-
-    Raises
-    ------
-    RenderError
-        if d['type'] isn't one of ('leaf','list','ref','interpolated')
-    """
-    handle_load_tform = {'leaf': load_leaf_json,
-                         'list': lambda x: TransformList(json=x),
-                         'ref': lambda x: ReferenceTransform(json=x),
-                         'interpolated':
-                             lambda x: InterpolatedTransform(json=x)}
-    try:
-        return handle_load_tform[d.get('type', default_type)](d)
-    except KeyError as e:
-        raise RenderError('Unknown Transform Type {}'.format(e))
-
-
-def load_leaf_json(d):
-    """function to get the proper deserialization function for leaf transforms
-
-    Parameters
-    ----------
-    d : dict
-        json compatible representation of leaf transform to deserialize
-
-    Returns
-    -------
-    renderapi.transform.Transform
-        deserialized transformation
-
-    Raises
-    ------
-    RenderError
-        if d['type'] != leaf or is omitted
-
-    """
-    handle_load_leaf = {
-        AffineModel.className: lambda x: AffineModel(json=x),
-        Polynomial2DTransform.className:
-            lambda x: Polynomial2DTransform(json=x),
-        TranslationModel.className: lambda x: TranslationModel(json=x),
-        RigidModel.className: lambda x: RigidModel(json=x),
-        SimilarityModel.className: lambda x: SimilarityModel(json=x),
-        NonLinearTransform.className: lambda x: NonLinearTransform(json=x),
-        LensCorrection.className: lambda x: LensCorrection(json=x),
-        NonLinearCoordinateTransform.className:
-            lambda x: NonLinearCoordinateTransform(json=x)}
-
-    tform_type = d.get('type', 'leaf')
-    if tform_type != 'leaf':
-        raise RenderError(
-            'Unexpected or unknown Transform Type {}'.format(tform_type))
-    tform_class = d['className']
-    try:
-        return handle_load_leaf[tform_class](d)
-    except KeyError as e:
-        logger.info('Leaf transform class {} not defined in '
-                    'transform module, using generic'.format(e))
-        return Transform(json=d)
-
-
-class InterpolatedTransform:
-    """Transform spec defined by linear interpolation of
-    two other transform specs
-
-    Attributes
-    ----------
-    a : :class:`Transform` or :class:`TransformList` or :class:`InterpolatedTransform`
-        transform at minimum weight
-    b : :class:`Transform` or :class:`TransformList` or :class:`InterpolatedTransform`
-        transform at maximum weight
-    lambda_ : float
-        value in interval [0.,1.] which defines evaluation of the
-        linear interpolation between a (at 0) and b (at 1)
-    """
-
-    def __init__(self, a=None, b=None, lambda_=None, json=None):
-        """Initialize InterpolatedTransform
-
-        Parameters
-        ----------
-        a : :class:`Transform` or :class:`TransformList`
-        or :class:`InterpolatedTransform`
-            transform at minimum weight
-        b : :class:`Transform` or :class:`TransformList`
-        or :class:`InterpolatedTransform`
-            transform at maximum weight
-        lambda_ : float
-            value in interval [0.,1.] which defines evaluation of the
-            linear interpolation between a (at 0) and b (at 1)
-        json : dict
-            json compatible representation of this transform to
-            initialize via :method:`self.from_dict`
-            (will supersede a, b, and lambda_ if not None)
-
-        """
-        if json is not None:
-            self.from_dict(json)
-        else:
-            self.a = a
-            self.b = b
-            self.lambda_ = lambda_
-
-    def to_dict(self,**kwargs):
-        """serialization routine
-
-        Returns
-        -------
-        dict
-            json compatible representation
-        """
-        return dict(self)
-
-    def from_dict(self, d):
-        """deserialization routine
-
-        Parameters
-        ----------
-        d : dict
-            json compatible representation
-        """
-        self.a = load_transform_json(d['a'])
-        self.b = load_transform_json(d['b'])
-        self.lambda_ = d['lambda']
-
-    def __iter__(self):
-        return iter([('type', 'interpolated'),
-                     ('a', self.a.to_dict()),
-                     ('b', self.b.to_dict()),
-                     ('lambda', self.lambda_)])
-
-
-class ReferenceTransform:
-    """Transform which is simply a reference to a transform stored elsewhere
-
-    Attributes
-    ----------
-    refId : str
-        transformId of the referenced transform
-
-    """
-
-    def __init__(self, refId=None, json=None):
-        """Initialize ReferenceTransform
-
-        Parameters
-        ----------
-        refId : str
-            transformId of the referenced transform
-        json : dict
-            json compatible representation of this transform
-            (will supersede refId if not None)
-
-        """
-        if json is not None:
-            self.from_dict(json)
-        else:
-            self.refId = refId
-
-    def to_dict(self,**kwargs):
-        """serialization routine
-
-        Returns
-        -------
-        dict
-            json compatible representation of this transform
-        """
-        d = {}
-        d['type'] = 'ref'
-        d['refId'] = self.refId
-        return d
-
-    def from_dict(self, d):
-        """deserialization routine
-
-        Parameters
-        ----------
-        d : dict
-            json compatible representation of this transform
-        """
-        self.refId = d['refId']
-
-    def __str__(self):
-        return 'ReferenceTransform(%s)' % self.refId
-
-    def __repr__(self):
-        return self.__str__()
-
-    def __iter__(self):
-        return iter([('type', 'ref'), ('refId', self.refId)])
-
-
-class Transform(object):
-    """Base transformation class
-
-    Attributes
-    ----------
-    className : str
-        mpicbg java classname of this transform
-    dataString : str
-        string reprsentation of this transform as speced by
-        mpicbg java class library
-    transformId : str, optional
-        unique Id for this transform (optional)
-    """
-
-    def __init__(self, className=None, dataString=None,
-                 transformId=None, labels=None, json=None):
-        """Initialize Transform
-
-        Parameters
-        ----------
-        className : str
-            mpicbg java classname of this transform
-        dataString : str
-            string reprsentation of this transform as speced
-            by mpicbg java class library
-        transformId : str, optional
-            unique Id for this transform (optional)
-        labels : list of str
-            list of labels to give this transform
-        json : dict
-            json compatible representation of this transform
-            (supersedes className, dataString, and transformId if not None)
-        """
-        if json is not None:
-            self.from_dict(json)
-        else:
-            self.className = className
-            self.dataString = dataString
-            self.transformId = transformId
-            self.labels = labels
-
-    def to_dict(self,**kwargs):
-        """serialization routine
-
-        Returns
-        -------
-        dict
-            json compatible representation of this transform
-        """
-        d = {}
-        d['type'] = 'leaf'
-        d['className'] = self.className
-        d['dataString'] = self.dataString
-        if self.transformId is not None:
-            d['id'] = self.transformId
-        if self.labels is not None:
-            d['metaData'] = {'labels': self.labels}
-        return d
-
-    def from_dict(self, d):
-        """deserialization routine
-
-        Parameters
-        ----------
-        d : dict
-            json compatible representation of this transform
-        """
-        self.className = d['className']
-        self.transformId = d.get('id', None)
-        self._process_dataString(d['dataString'])
-        md = d.get('metaData', None)
-        if md is not None:
-            self.labels = md.get('labels', None)
-        else:
-            self.labels = None
-           
-    def _process_dataString(self, datastring):
-        """method meant to set state of transform from datastring
-        generic implementation only saves datastring at self.dataString.
-        should rewrite for all transform classes that want to
-        implement tform,fit,etc
-
-        Parameters
-        ----------
-        dataString : str
-            string which can be used to initialize mpicbg transforms in java
-        """
-        self.dataString = datastring
-
-    def __str__(self):
-        return 'className:%s\ndataString:%s' % (
-            self.className, self.dataString)
-
-    def __repr__(self):
-        return self.__str__()
-
-    def __eq__(self, other):
-        return self.__str__() == other.__str__()
-
-    def __hash__(self):
-        return hash((self.__str__()))
-
-
-class AffineModel(Transform):
-    """Linear 2d Transformation
-    mpicbg classname: mpicbg.trakem2.transform.AffineModel2D
-    implements this simple math
-    x'=M00*x + M01*x + B0
-    y'=M10*x + M11*y + B1
-
-    Attributes
-    ----------
-    M00 : float
-        x'+=M00*x
-    M01 : float
-        x'+=M01*y
-    M10 : float
-        y'+=M10*x
-    M11 : float
-        y'+=M11*y
-    B0 : float
-        x'+=B0
-    B1 : float
-        y'+=B1
-    transformId : str, optional
-        unique transformId for this transform
-    labels : list of str
-        list of labels to give this transform
-    M : numpy.array
-        3x3 numpy array representing 2d Affine with homogeneous coordinates
-        populates with values from M00, M01, M10, M11, B0, B1 with load_M()
-
-    """
-
-    className = 'mpicbg.trakem2.transform.AffineModel2D'
-
-    def __init__(self, M00=1.0, M01=0.0, M10=0.0, M11=1.0, B0=0.0, B1=0.0,
-                 transformId=None, labels=None, json=None):
-        """Initialize AffineModel, defaulting to identity
-
-        Parameters
-        ----------
-        M00 : float
-            x'+=M00*x
-        M01 : float
-            x'+=M01*y
-        M10 : float
-            y'+=M10*x
-        M11 : float
-            y'+=M11*y
-        B0 : float
-            x'+=B0
-        B1 : float
-            y'+=B1
-        transformId : str
-            unique transformId for this transform (optional)
-        labels : list of str
-            list of labels to give this transform
-        json : dict
-            json compatible representation of this transform
-            (will supersede all other parameters if not None)
-
-        """
-        if json is not None:
-            self.from_dict(json)
-        else:
-            self.M00 = M00
-            self.M01 = M01
-            self.M10 = M10
-            self.M11 = M11
-            self.B0 = B0
-            self.B1 = B1
-            self.labels = labels
-            self.load_M()
-            self.transformId = transformId
-            self.className = 'mpicbg.trakem2.transform.AffineModel2D'
-    @property
-    def dataString(self):
-        """dataString string for this transform"""
-        return "%.10f %.10f %.10f %.10f %.10f %.10f" % (
-            self.M[0, 0], self.M[1, 0], self.M[0, 1],
-            self.M[1, 1], self.M[0, 2], self.M[1, 2])
-
-    def _process_dataString(self, datastring):
-        """generate datastring and param attributes from datastring"""
-        dsList = datastring.split()
-        self.M00 = float(dsList[0])
-        self.M10 = float(dsList[1])
-        self.M01 = float(dsList[2])
-        self.M11 = float(dsList[3])
-        self.B0 = float(dsList[4])
-        self.B1 = float(dsList[5])
-        self.load_M()
-
-    def load_M(self):
-        """method to take the attribute of self and fill in self.M"""
-        self.M = np.identity(3, np.double)
-        self.M[0, 0] = self.M00
-        self.M[0, 1] = self.M01
-        self.M[1, 0] = self.M10
-        self.M[1, 1] = self.M11
-        self.M[0, 2] = self.B0
-        self.M[1, 2] = self.B1
-
-    @staticmethod
-    def fit(A, B):
-        """function to fit this transform given the corresponding sets of points A & B
-
-        Parameters
-        ----------
-        A : numpy.array
-            a Nx2 matrix of source points
-        B : numpy.array
-            a Nx2 matrix of destination points
-
-        Returns
-        -------
-        numpy.array
-            a 6x1 matrix with the best fit parameters
-            ordered M00,M01,M10,M11,B0,B1
-        """
-        if not all([A.shape[0] == B.shape[0], A.shape[1] == B.shape[1] == 2]):
-            raise EstimationError(
-                'shape mismatch! A shape: {}, B shape {}'.format(
-                    A.shape, B.shape))
-
-        N = A.shape[0]  # total points
-
-        M = np.zeros((2 * N, 6))
-        Y = np.zeros((2 * N, 1))
-        for i in range(N):
-            M[2 * i, :] = [A[i, 0], A[i, 1], 0, 0, 1, 0]
-            M[2 * i + 1, :] = [0, 0, A[i, 0], A[i, 1], 0, 1]
-            Y[2 * i] = B[i, 0]
-            Y[2 * i + 1] = B[i, 1]
-
-        (Tvec, residuals, rank, s) = np.linalg.lstsq(M, Y)
-        return Tvec
-
-    def estimate(self, A, B, return_params=True, **kwargs):
-        """method for setting this transformation with the best fit
-        given the corresponding points A,B
-
-        Parameters
-        ----------
-        A : numpy.array
-            a Nx2 matrix of source points
-        B : numpy.array
-            a Nx2 matrix of destination points
-        return_params : boolean
-            whether to return the parameter matrix
-        **kwargs
-            keyword arguments to pass to self.fit
-
-        Returns
-        -------
-        numpy.array
-            a 2x3 matrix of parameters for this matrix,
-            laid out (x,y) x (x,y,offset)
-            (or None if return_params=False)
-        """
-        Tvec = self.fit(A, B, **kwargs)
-        self.M00 = Tvec[0, 0]
-        self.M10 = Tvec[2, 0]
-        self.M01 = Tvec[1, 0]
-        self.M11 = Tvec[3, 0]
-        self.B0 = Tvec[4, 0]
-        self.B1 = Tvec[5, 0]
-        self.load_M()
-        if return_params:
-            return self.M
-
-    def concatenate(self, model):
-        """concatenate a model to this model -- ported from trakEM2 below:
-            ::
-
-                final double a00 = m00 * model.m00 + m01 * model.m10;
-                final double a01 = m00 * model.m01 + m01 * model.m11;
-                final double a02 = m00 * model.m02 + m01 * model.m12 + m02;
-
-                final double a10 = m10 * model.m00 + m11 * model.m10;
-                final double a11 = m10 * model.m01 + m11 * model.m11;
-                final double a12 = m10 * model.m02 + m11 * model.m12 + m12;
-
-        Parameters
-        ----------
-        model : AffineModel
-            model to concatenate to this one
-
-        Returns
-        -------
-        AffineModel
-            model after concatenating model with this model
-        """
-        a00 = self.M[0, 0] * model.M[0, 0] + self.M[0, 1] * model.M[1, 0]
-        a01 = self.M[0, 0] * model.M[0, 1] + self.M[0, 1] * model.M[1, 1]
-        a02 = (self.M[0, 0] * model.M[0, 2] + self.M[0, 1] * model.M[1, 2] +
-               self.M[0, 2])
-
-        a10 = self.M[1, 0] * model.M[0, 0] + self.M[1, 1] * model.M[1, 0]
-        a11 = self.M[1, 0] * model.M[0, 1] + self.M[1, 1] * model.M[1, 1]
-        a12 = (self.M[1, 0] * model.M[0, 2] + self.M[1, 1] * model.M[1, 2] +
-               self.M[1, 2])
-
-        newmodel = AffineModel(a00, a01, a10, a11, a02, a12)
-        return newmodel
-
-    def invert(self):
-        """return an inverted version of this transformation
-
-        Returns
-        -------
-        AffineModel
-            an inverted version of this transformation
-        """
-        inv_M = np.linalg.inv(self.M)
-        Ai = AffineModel(inv_M[0, 0], inv_M[0, 1], inv_M[1, 0],
-                         inv_M[1, 1], inv_M[0, 2], inv_M[1, 2])
-        return Ai
-
-    @staticmethod
-    def convert_to_point_vector(points):
-        """method to help reshape x,y points to x,y,1 vectors
-
-        Parameters
-        ----------
-        points : numpy.array
-            a Nx2 array of x,y points
-
-        Returns
-        -------
-        numpy.array
-            a Nx3 array of x,y,1 points used for transformations
-        """
-        Np = points.shape[0]
-        onevec = np.ones((Np, 1), np.double)
-
-        if points.shape[1] != 2:
-            raise ConversionError('Points must be of shape (:, 2) '
-                                  '-- got {}'.format(points.shape))
-        Nd = 2
-        points = np.concatenate((points, onevec), axis=1)
-        return points, Nd
-
-    @staticmethod
-    def convert_points_vector_to_array(points, Nd=2):
-        """method for convertion x,y,K points to x,y vectors
-
-        Parameters
-        ----------
-        points : numpy.array
-            a Nx3 vector of points after transformation
-        Nd : int
-            the number of dimensions to cutoff (should be 2)
-
-        Returns
-        -------
-        numpy.array: a Nx2 array of x,y points
-        """
-        points = points[:, 0:Nd] / np.tile(points[:, 2], (Nd, 1)).T
-        return points
-
-    def tform(self, points):
-        """transform a set of points through this transformation
-
-        Parameters
-        ----------
-        points : numpy.array
-            a Nx2 array of x,y points
-
-        Returns
-        -------
-        numpy.array
-            a Nx2 array of x,y points after transformation
-        """
-        points, Nd = self.convert_to_point_vector(points)
-        pt = np.dot(self.M, points.T).T
-        return self.convert_points_vector_to_array(pt, Nd)
-
-    def inverse_tform(self, points):
-        """transform a set of points through the inverse of this transformation
-
-        Parameters
-        ----------
-        points : numpy.array
-            a Nx2 array of x,y points
-
-        Returns
-        -------
-        numpy.array
-            a Nx2 array of x,y points after inverse transformation
-        """
-        points, Nd = self.convert_to_point_vector(points)
-        pt = np.dot(np.linalg.inv(self.M), points.T).T
-        return self.convert_points_vector_to_array(pt, Nd)
-
-    @property
-    def scale(self):
-        """tuple of scale for x, y"""
-        return tuple([np.sqrt(sum([i ** 2 for i in self.M[:, j]]))
-                      for j in range(self.M.shape[1])])[:2]
-
-    @property
-    def shear(self):
-        """counter-clockwise shear angle"""
-        return np.arctan2(-self.M[0, 1], self.M[1, 1]) - self.rotation
-
-    @property
-    def translation(self):
-        """tuple of translation in x, y"""
-        return tuple(self.M[:2, 2])
-
-    @property
-    def rotation(self):
-        """counter-clockwise rotation"""
-        return np.arctan2(self.M[1, 0], self.M[0, 0])
-
-    def __str__(self):
-        return "M=[[%f,%f],[%f,%f]] B=[%f,%f]" % (
-            self.M[0, 0], self.M[0, 1], self.M[1, 0],
-            self.M[1, 1], self.M[0, 2], self.M[1, 2])
-
-
-class TranslationModel(AffineModel):
-    """Translation fitting and estimation as an :class:`AffineModel`
-    Linear 2d Transformation
-    mpicbg classname: mpicbg.trakem2.transform.AffineModel2D
-    implements this simple math
-    x'=M00*x + M01*x + B0
-    y'=M10*x + M11*y + B1
-
-    Attributes
-    ----------
-    M00 : float
-        x'+=M00*x
-    M01 : float
-        x'+=M01*y
-    M10 : float
-        y'+=M10*x
-    M11 : float
-        y'+=M11*y
-    B0 : float
-        x'+=B0
-    B1 : float
-        y'+=B1
-    transformId : str, optional
-        unique transformId for this transform
-    labels : list of str
-            list of labels to give this transform
-    M : numpy.array
-        3x3 numpy array representing 2d Affine with homogeneous coordinates
-        populates with values from M00, M01, M10, M11, B0, B1 with load_M()
-    """
-
-    className = 'mpicbg.trakem2.transform.TranslationModel2D'
-
-    def __init__(self, *args, **kwargs):
-        super(TranslationModel, self).__init__(*args, **kwargs)
-        self.className = 'mpicbg.trakem2.transform.TranslationModel2D'
-
-    @property 
-    def dataString(self): 
-        """dataString string for this transform"""
-        return "%.10f %.10f" % (self.B0, self.B1)
-
-    def _process_dataString(self, dataString):
-        """expected dataString is 'tx ty'"""
-        tx, ty = map(float,dataString.split(' '))
-        self.B0 = tx
-        self.B1 = ty
-        self.M00 = 1.0
-        self.M11 = 1.0
-        self.M01 = 0.0
-        self.M10 = 0.0
-        self.load_M()
-
-    @staticmethod
-    def fit(src, dst):
-        """function to fit Translation transform given
-        the corresponding sets of points src & dst
-
-        Parameters
-        ----------
-        src : numpy.array
-            a Nx2 matrix of source points
-        dst : numpy.array
-            a Nx2 matrix of destination points
-
-        Returns
-        -------
-        numpy.array
-            a 6x1 matrix with the best fit parameters
-            ordered M00,M01,M10,M11,B0,B1
-        """
-        t = dst.mean(axis=0) - src.mean(axis=0)
-        T = np.eye(3)
-        T[:2, 2] = t
-        return T
-
-    def estimate(self, src, dst, return_params=True):
-        """method for setting this transformation with the best fit
-        given the corresponding points src,dst
-
-        Parameters
-        ----------
-        src : numpy.array
-            a Nx2 matrix of source points
-        dst : numpy.array
-            a Nx2 matrix of destination points
-        return_params : bool
-            whether to return the parameter matrix
-
-        Returns
-        -------
-        numpy.array
-            a 2x3 matrix of parameters for this matrix,
-            laid out (x,y) x (x,y,offset)
-            (or None if return_params=False)
-        """
-        self.M = self.fit(src, dst)
-        if return_params:
-            return self.M
-
-
-class RigidModel(AffineModel):
-    """model for fitting Rigid only transformations
-    (rotation+translation)
-    or
-    (determinate=1, orthonormal eigenvectors)
-    implemented as an :class:`AffineModel`
-
-
-    Attributes
-    ----------
-    M00 : float
-        x'+=M00*x
-    M01 : float
-        x'+=M01*y
-    M10 : float
-        y'+=M10*x
-    M11 : float
-        y'+=M11*y
-    B0 : float
-        x'+=B0
-    B1 : float
-        y'+=B1
-    transformId : str, optional
-        unique transformId for this transform
-    labels : list of str
-        list of labels to give this transform
-    M : numpy.array
-        3x3 numpy array representing 2d Affine with homogeneous coordinates
-        populates with values from M00, M01, M10, M11, B0, B1 with load_M()
-
-    """
-    className = 'mpicbg.trakem2.transform.RigidModel2D'
-
-    def __init__(self, *args, **kwargs):
-        super(RigidModel, self).__init__(*args, **kwargs)
-        self.className = 'mpicbg.trakem2.transform.RigidModel2D'
-    @property
-    def dataString(self):
-        return "%0.10f %0.10f %0.10f"%(np.arctan2(self.M10,self.M00), self.B0,self.B1)
-
-    def _process_dataString(self, dataString):
-        """expected datastring is 'theta tx ty'"""
-        theta, tx, ty = map(float,dataString.split(' '))
-        self.M00 = np.cos(theta)
-        self.M01 = -np.sin(theta)
-        self.M10 = np.sin(theta)
-        self.M11 = np.cos(theta)
-        self.B0 = tx
-        self.B1 = ty
-        self.load_M()
-
-    @staticmethod
-    def fit(src, dst, rigid=True, **kwargs):
-        """function to fit this transform given the corresponding
-        sets of points src & dst
-        Umeyama estimation of similarity transformation
-
-        Parameters
-        ----------
-        src : numpy.array
-            a Nx2 matrix of source points
-        dst : numpy.array
-            a Nx2 matrix of destination points
-        rigid : bool
-            whether to constrain this transform to be rigid
-
-        Returns
-        -------
-        numpy.array
-            a 6x1 matrix with the best fit parameters
-            ordered M00,M01,M10,M11,B0,B1
-        """
-        # TODO shape assertion
-        num, dim = src.shape
-        src_cld = src - src.mean(axis=0)
-        dst_cld = dst - dst.mean(axis=0)
-        A = np.dot(dst_cld.T, src_cld) / num
-        d = np.ones((dim, ), dtype=np.double)
-        if np.linalg.det(A) < 0:
-            d[dim - 1] = -1
-        T = np.eye(dim + 1, dtype=np.double)
-
-        rank = np.linalg.matrix_rank(A)
-        if rank == 0:
-            raise EstimationError('zero rank matrix A unacceptable -- '
-                                  'likely poorly conditioned')
-
-        U, S, V = svd(A)
-
-        if rank == dim - 1:
-            if np.linalg.det(U) * np.linalg.det(V) > 0:
-                T[:dim, :dim] = np.dot(U, V)
-            else:
-                s = d[dim - 1]
-                d[dim - 1] = -1
-                T[:dim, :dim] = np.dot(U, np.dot(np.diag(d), V))
-                d[dim - 1] = s
-        else:
-            T[:dim, :dim] = np.dot(U, np.dot(np.diag(d), V.T))
-
-        fit_scale = (1.0 if rigid else
-                     1.0 / src_cld.var(axis=0).sum() * np.dot(S, d))
-
-        T[:dim, dim] = dst.mean(axis=0) - fit_scale * np.dot(
-            T[:dim, :dim], src.mean(axis=0).T)
-        T[:dim, :dim] *= fit_scale
-        return T
-
-    def estimate(self, A, B, return_params=True, **kwargs):
-        """method for setting this transformation with the
-        best fit given the corresponding points src,dst
-
-        Parameters
-        ----------
-        A : numpy.array
-            a Nx2 matrix of source points
-        B : numpy.array
-            a Nx2 matrix of destination points
-        return_params : bool
-            whether to return the parameter matrix
-
-        Returns
-        -------
-        numpy.array
-            a 2x3 matrix of parameters for this matrix,
-            laid out (x,y) x (x,y,offset)
-            (or None if return_params=False)
-        """
-        self.M = self.fit(A, B, **kwargs)
-        if return_params:
-            return self.M
-
-
-class SimilarityModel(RigidModel):
-    """class for fitting Similarity transformations
-    (translation+rotation+scaling)
-    or
-    (orthogonal eigen vectors with equal eigenvalues)
-
-    implemented as an :class:`AffineModel`
-
-    Attributes
-    ----------
-    M00 : float
-        x'+=M00*x
-    M01 : float
-        x'+=M01*y
-    M10 : float
-        y'+=M10*x
-    M11 : float
-        y'+=M11*y
-    B0 : float
-        x'+=B0
-    B1 : float
-        y'+=B1
-    transformId : str, optional
-        unique transformId for this transform
-    labels : list of str
-        list of labels to give this transform
-    M : numpy.array
-        3x3 numpy array representing 2d Affine with homogeneous coordinates
-        populates with values from M00, M01, M10, M11, B0, B1 with load_M()
-
-    """
-    className = 'mpicbg.trakem2.transform.SimilarityModel2D'
-
-    def __init__(self, *args, **kwargs):
-        super(SimilarityModel, self).__init__(*args, **kwargs)
-        self.className = 'mpicbg.trakem2.transform.SimilarityModel2D'
-
-    @property
-    def dataString(self):
-        return "%0.10f %0.10f %0.10f %0.10f"%(np.linalg.det(self.M),
-                                              np.arctan2(self.M10,self.M00),
-                                              self.B0,
-                                              self.B1)
-
-    def _process_dataString(self, dataString):
-        """expected datastring is 's theta tx ty'"""
-        s, theta, tx, ty = map(float,dataString.split(' '))
-        self.M00 = s * np.cos(theta)
-        self.M01 = -s * np.sin(theta)
-        self.M10 = s * np.sin(theta)
-        self.M11 = s * np.cos(theta)
-        self.B0 = tx
-        self.B1 = ty
-        self.load_M()
-
-    @staticmethod
-    def fit(src, dst, rigid=False, **kwargs):
-        """function to fit this transform given the corresponding
-        sets of points src & dst
-        Umeyama estimation of similarity transformation
-
-        Parameters
-        ----------
-        src : numpy.array
-            a Nx2 matrix of source points
-        dst : numpy.array
-            a Nx2 matrix of destination points
-        rigid : bool
-            whether to constrain this transform to be rigid
-
-        Returns
-        -------
-        numpy.array
-            a 6x1 matrix with the best fit parameters
-            ordered M00,M01,M10,M11,B0,B1
-        """
-        return RigidModel.fit(src, dst, rigid=rigid)
-
-
-class Polynomial2DTransform(Transform):
-    """Polynomial2DTransform implemented as in skimage
-
-    Attributes
-    ----------
-    params : numpy.array
-        2xK matrix of polynomial coefficents up to order K
-
-    """
-    className = 'mpicbg.trakem2.transform.PolynomialTransform2D'
-
-    def __init__(self, dataString=None, src=None, dst=None, order=2,
-                 force_polynomial=True, params=None, identity=False,
-                 labels=None,json=None, **kwargs):
-        """Initialize Polynomial2DTransform
-        This provides 5 different ways to initialize the transform which are
-        mutually exclusive and applied in the order specified here.
-        1)json2)dataString,3)identity,4)params,5)(src,dst)
-
-        Parameters
-        ----------
-        json : dict
-            dictionary representation of the Polynomial2DTransform
-            generally used by TransformList
-        dataString : str
-            dataString representation of transform from mpicpg
-        identity : bool
-            whether to make this transform the identity
-        params : numpy.array
-            2xK matrix of polynomial coefficents up to order K
-        src : numpy.array
-            Nx2 array of source points to use for fitting (used with dst)
-        dst : numpy.array
-            Nx2 array of destination points to use for fitting (used with src)
-        order : int
-            degree of polynomial to store
-        force_polynomial : bool
-            whether to force this representation to return a Polynomial
-            regardless of degree (not implemented)
-
-
-        """
-        if json is not None:
-            self.from_dict(json)
-        else:
-            self.className = 'mpicbg.trakem2.transform.PolynomialTransform2D'
-            if dataString is not None:
-                self._process_dataString(dataString)
-            elif identity:
-                self.params = np.array([[0, 1, 0], [0, 0, 1]])
-            elif params is not None:
-                self.params = params
-            elif src is not None and dst is not None:
-                self.estimate(src, dst, order, return_params=False, **kwargs)
-
-            if not force_polynomial and self.is_affine:
-                raise NotImplementedError('Falling back to Affine model is '
-                                          'not supported {}')
-            self.transformId = None
-            self.labels = labels
-
-    @property
-    def is_affine(self):
-        """(boolean) TODO allow default to Affine"""
-        return False
-        # return self.order
-
-    @property
-    def order(self):
-        """(int) order of polynomial"""
-        no_coeffs = len(self.params.ravel())
-        return int((abs(np.sqrt(4 * no_coeffs + 1)) - 3) / 2)
-
-    @property
-    def dataString(self):
-        """dataString of polynomial"""
-        return Polynomial2DTransform._dataStringfromParams(self.params)
-
-    @staticmethod
-    def fit(src, dst, order=2):
-        """function to fit this transform given the corresponding sets
-        of points src & dst
-        polynomial fit
-
-        Parameters
-        ----------
-        src : numpy.array
-            a Nx2 matrix of source points
-        dst : numpy.array
-            a Nx2 matrix of destination points
-        order : bool
-            order of polynomial to fit
-
-        Returns
-        -------
-        numpy.array
-            a [2,(order+1)*(order+2)/2] array with the best fit parameters
-        """
-        xs = src[:, 0]
-        ys = src[:, 1]
-        xd = dst[:, 0]
-        yd = dst[:, 1]
-        rows = src.shape[0]
-        no_coeff = (order + 1) * (order + 2)
-
-        if len(src) != len(dst):
-            raise EstimationError(
-                'source has {} points, but dest has {}!'.format(
-                    len(src), len(dst)))
-        if no_coeff > 2*len(src):
-            raise EstimationError(
-                'order {} is too large to fit {} points!'.format(
-                    order, len(src)))
-
-        A = np.zeros([rows * 2, no_coeff + 1])
-        pidx = 0
-        for j in range(order + 1):
-            for i in range(j + 1):
-                A[:rows, pidx] = xs ** (j - i) * ys ** i
-                A[rows:, pidx + no_coeff // 2] = xs ** (j - i) * ys ** i
-                pidx += 1
-
-        A[:rows, -1] = xd
-        A[rows:, -1] = yd
-
-        # right singular vector corresponding to smallest singular value
-        _, s, V = svd(A)
-        Vsm = V[np.argmin(s), :]  # never trust computers
-        return (-Vsm[:-1] / Vsm[-1]).reshape((2, no_coeff // 2))
-
-    def estimate(self, src, dst, order=2,
-                 test_coords=True, max_tries=100, return_params=True,
-                 **kwargs):
-        """method for setting this transformation with the
-        best fit given the corresponding points src,dst
-
-        Parameters
-        ----------
-        src : numpy.array
-            a Nx2 matrix of source points
-        dst : numpy.array
-            a Nx2 matrix of destination points
-        order : int
-            order of polynomial to fit
-        test_coords : bool
-            whether to test model after fitting to
-            make sure it is good (see fitgood)
-        max_tries : int
-            how many times to attempt to fit the model (see fitgood)
-        return_params : bool
-            whether to return the parameter matrix
-        **kwargs
-            dictionary of keyword arguments including those
-            that can be passed to fitgood
-
-        Returns
-        -------
-        numpy.array
-            a (2,(order+1)*(order+2)/2) matrix of parameters for this matrix
-            (or None if return_params=False)
-        """
-        def fitgood(src, dst, params, atol=1e-3, rtol=0, **kwargs):
-            """check if model produces a 'good' result
-
-            Parameters
-            ----------
-            src : numpy.array
-                a Nx2 matrix of source points
-            dst : numpy.array
-                a Nx2 matrix of destination points
-            params : numpy.array
-                a Kx2 matrix of parameters
-            atol : float
-                absolute tolerance as in numpy.allclose for
-                transformed sample points
-            rtol : float
-                relative tolerance as in numpy.allclose for
-                transformed sample points
-
-            Returns
-            -------
-            bool
-                whether the goodness condition is met
-            """
-            result = Polynomial2DTransform(params=params).tform(src)
-            t = np.allclose(
-                result, dst,
-                atol=atol, rtol=rtol)
-            return t
-
-        estimated = False
-        tries = 0
-        while (tries < max_tries and not estimated):
-            tries += 1
-            try:
-                params = Polynomial2DTransform.fit(src, dst, order=order)
-            except (LinAlgError, ValueError) as e:
-                logger.debug('Encountered error {}'.format(e))
-                continue
-            estimated = (fitgood(src, dst, params, **kwargs) if
-                         test_coords else True)
-
-        if tries == max_tries and not estimated:
-            raise EstimationError('Could not fit Polynomial '
-                                  'in {} attempts!'.format(tries))
-        logger.debug('fit parameters in {} attempts'.format(tries))
-        self.params = params
-        if return_params:
-            return self.params
-
-    @staticmethod
-    def _dataStringfromParams(params=None):
-        """method for producing a dataString from the parameters"""
-        return ' '.join([str(i).replace('e-0', 'e-').replace('e+0', 'e+')
-                         for i in params.flatten()]).replace('e', 'E')
-
-    def _process_dataString(self, datastring):
-        """generate datastring and param attributes from datastring"""
-        dsList = datastring.split(' ')
-        self.params = Polynomial2DTransform._format_raveled_params(dsList)
-
-    @staticmethod
-    def _format_raveled_params(raveled_params):
-        """method to reshape linear parameters into parameter matrix
-
-        Parameters
-        ----------
-        raveled_params : numpy.array
-            an K long vector of parameters
-
-        Returns
-        -------
-        numpy.array
-            a (2,K/2) matrix of parameters, with
-            first row for x and 2nd row for y
-        """
-        halfway = int(len(raveled_params) / 2)
-        return np.array(
-            [[float(d) for d in raveled_params[:halfway]],
-             [float(d) for d in raveled_params[halfway:]]])
-
-    def tform(self, points):
-        """transform a set of points through this transformation
-
-        Parameters
-        ----------
-        points : numpy.array
-            a Nx2 array of x,y points
-
-        Returns
-        -------
-        numpy.array
-            a Nx2 array of x,y points after transformation
-        """
-        dst = np.zeros(points.shape)
-        x = points[:, 0]
-        y = points[:, 1]
-
-        o = int((-3 + np.sqrt(9 - 4 * (2 - len(self.params.ravel())))) / 2)
-        pidx = 0
-        for j in range(o + 1):
-            for i in range(j + 1):
-                dst[:, 0] += self.params[0, pidx] * x ** (j - i) * y ** i
-                dst[:, 1] += self.params[1, pidx] * x ** (j - i) * y ** i
-                pidx += 1
-        return dst
-
-    def coefficients(self, order=None):
-        """determine number of coefficient terms in transform for a given order
-
-        Parameters
-        ----------
-        order : int, optional
-            order of polynomial,  defaults to self.order
-
-        Returns
-        -------
-        int
-            number of coefficient terms expected in transform
-
-        """
-        if order is None:
-            order = self.order
-        return (order + 1) * (order + 2)
-
-    def asorder(self, order):
-        '''return polynomial transform appoximation of this
-        transformation with a lower order
-
-        Parameters
-        ----------
-        order :int
-            desired order (must have order> current order)
-
-        Returns
-        -------
-        :class:`Polynomial2DTransform`
-            transform of lower order
-
-        Raises
-        ------
-        ConversionError
-            if target order < input order
-        '''
-        if self.order > order:
-            raise ConversionError(
-                'transformation {} is order {} -- conversion to '
-                'order {} not supported'.format(
-                    self.dataString, self.order, order))
-        new_params = np.zeros([2, self.coefficients(order) // 2])
-        new_params[:self.params.shape[0], :self.params.shape[1]] = self.params
-        return Polynomial2DTransform(params=new_params)
-
-    @staticmethod
-    def fromAffine(aff):
-        """return a polynomial transformation equavalent to a given Affine
-
-        Parameters
-        ----------
-        aff : AffineModel
-            transform to become equivalent to
-
-        Returns
-        -------
-        Polynomial2DTransform
-            Order 1 transform equal in effect to aff
-
-        Raises
-        ------
-        ConversionError
-            if input model is not AffineModel
-        """
-        if not isinstance(aff, AffineModel):
-            raise ConversionError('attempting to convert a nonaffine model!')
-        return Polynomial2DTransform(order=1, params=np.array([
-            [aff.M[0, 2], aff.M[0, 0], aff.M[0, 1]],
-            [aff.M[1, 2], aff.M[1, 0], aff.M[1, 1]]]))
-
-
-def estimate_dstpts(transformlist, src=None):
-    """estimate destination points for list of transforms.  Recurses
-    through lists.
-
-    Parameters
-    ----------
-    transformlist : :obj:list of :obj:Transform or :obj:TransformList
-        transforms that have a tform method implemented
-    src : numpy.array
-        a Nx2  array of source points
-
-    Returns
-    -------
-    numpy.array
-        Nx2 array of destination points
-    """
-    dstpts = src
-    if isinstance(transformlist,TransformList):
-        dstpts = transformlist.tform(dstpts)
-    else:
-        for tform in transformlist:
-            if isinstance(tform, list):
-                dstpts = estimate_dstpts(tform, dstpts)
-            else:
-                dstpts = tform.tform(dstpts)
-    return dstpts
-
-
-class NonLinearCoordinateTransform(Transform):
-    """
-    render-python class that implements the
-    mpicbg.trakem2.transform.NonLinearCoordinateTransform class
-
-    Parameters
-    ----------
-    dataString: str or None
-        data string of transformation
-    labels : list of str
-        list of labels to give this transform
-    json: dict or None
-        json compatible dictionary representation of the transformation
-
-    Returns
-    -------
-    :class:`NonLinearTransform`
-        a transform instance
-
-
-    """
-
-    className = 'mpicbg.trakem2.transform.NonLinearCoordinateTransform'
-
-    def __init__(self, dataString=None, json=None, transformId=None,
-                 labels=None):
-        if json is not None:
-            self.from_dict(json)
-        else:
-            if dataString is not None:
-                self._process_dataString(dataString)
-            if labels is not None:
-                self.labels = labels
-        self.transformId = transformId
-        self.className = 'mpicbg.trakem2.transform.NonLinearCoordinateTransform'
-
-    def _process_dataString(self, dataString):
-
-        fields = dataString.split(" ")
-
-        self.dimension = int(fields[0])
-        self.length = int(fields[1])
-
-        # cutoff whitespace if there
-        fields = fields[0:2 + 4 * self.length + 2]
-        # last 2 fields are width and height
-        self.width = int(fields[-2])
-        self.height = int(fields[-1])
-
-        data = np.array(fields[2:-2], dtype='float32')
-        try:
-            self.beta = data[0:2 * self.length].reshape(self.length, 2)
-        except ValueError as e:
-            raise RenderError(
-                'Incorrect number of coefficients in '
-                'NonLinearCoordinateTransform. msg: {}'.format(e))
-        if not (self.beta.shape[0] == self.length):
-            raise RenderError("not correct number of coefficents")
-
-        # normMean and normVar follow
-        self.normMean = data[self.length * 2:self.length * 3]
-        self.normVar = data[self.length * 3:self.length * 4]
-        if not (self.normMean.shape[0] == self.length):
-            raise RenderError(
-                "incorrect number of normMean coefficents "
-                "{} != length {}".format(self.normMean.shape[0], self.length))
-        if not (self.normVar.shape[0] == self.length):
-            raise RenderError(
-                "incorrect number of normVar coefficents "
-                "{} != {}".format(self.normVar.shape[0], self.length))
-
-    def kernelExpand(self, src):
-        """creates an expanded representation of the x,y
-        src points in a polynomial form
-
-        Parameters
-        ----------
-        points : numpy.array
-            a Nx2 array of x,y points
-
-        Returns
-        -------
-        numpy.array
-            a (N x self.length) array of coefficents
-        """
-        x = src[:, 0]
-        y = src[:, 1]
-
-        expanded = np.zeros([len(x), self.length])
-        pidx = 0
-        for i in range(1, self.dimension + 1):
-            for j in range(i, -1, -1):
-                expanded[:, pidx] = (
-                    np.power(x, j) * np.power(y, i - j))
-                pidx += 1
-
-        expanded[:, :-1] = ((expanded[:, :-1] - self.normMean[:-1]) /
-                            self.normVar[:-1])
-        expanded[:, -1] = 100.0
-        return expanded
-
-    def tform(self, src):
-        """transform a set of points through this transformation
-
-        Parameters
-        ----------
-        points : numpy.array
-            a Nx2 array of x,y points
-
-        Returns
-        -------
-        numpy.array
-            a Nx2 array of x,y points after transformation
-        """
-
-        # final double[] featureVector = kernelExpand(position);
-        # return multiply(beta, featureVector);
-        nsrc = np.array(src, dtype=np.float64)
-        featureVector = self.kernelExpand(nsrc)
-
-        dst = np.zeros(src.shape)
-        for i in range(0, featureVector.shape[1]):
-            dst[:, 0] = dst[:, 0] + (featureVector[:, i] * self.beta[i, 0])
-            dst[:, 1] = dst[:, 1] + (featureVector[:, i] * self.beta[i, 1])
-        return np.array(dst, dtype=src.dtype)
-
-    @property
-    def dataString(self):
-        shapestring = '{} {}'.format(self.dimension, self.length)
-        betastring = ' '.join([str(i).replace('e-0', 'e-').replace('e+0', 'e+')
-                               for i in self.beta.ravel()]).replace('e', 'E')
-        meanstring = ' '.join([str(i).replace('e-0', 'e-').replace('e+0', 'e+')
-                               for i in self.normMean]).replace('e', 'E')
-        varstring = ' '.join([str(i).replace('e-0', 'e-').replace('e+0', 'e+')
-                              for i in self.normVar]).replace('e', 'E')
-        dimstring = '{} {}'.format(self.height, self.width)
-        return '{} {} {} {} {} '.format(
-            shapestring, betastring, meanstring, varstring, dimstring)
-
-
-class NonLinearTransform(NonLinearCoordinateTransform):
-    className = 'mpicbg.trakem2.transform.nonLinearTransform'
-
-
-class LensCorrection(NonLinearCoordinateTransform):
-    """
-    a placeholder for the lenscorrection transform, same as NonLinearTransform
-    for now
-    """
-    className = 'lenscorrection.NonLinearTransform'
-
-
-def estimate_transformsum(transformlist, src=None, order=2):
-    """pseudo-composition of transforms in list of transforms
-    using source point transformation and a single estimation.
-    Will produce an Affine Model if all input transforms are Affine,
-    otherwise will produce a Polynomial of specified order
-
-    Parameters
-    ----------
-    transformlist : :obj:`list` of :obj:`Transform`
-        list of transform objects that implement tform
-    src : numpy.array
-        Nx2 array of source points for estimation
-    order : int
-        order of Polynomial output if transformlist
-        inputs are non-Affine
-    Returns
-    -------
-    :class:`AffineModel` or :class:`Polynomial2DTransform`
-        best estimate of transformlist in a single transform of this order
-    """
-    def flatten(l):
-        """generator-iterator to flatten deep lists of lists"""
-        if isinstance(l, TransformList):
-            for sub in flatten(l.tforms):
-                yield sub
-
-        for i in l:
-            if isinstance(i, Iterable):
-                try:
-                    notstring = isinstance(i, basestring)
-                except NameError as e:
-                    notstring = isinstance(i, str)
-                if notstring:
-                    for sub in flatten(i):
-                        yield sub
-<<<<<<< HEAD
-
-=======
-            elif isinstance(i, TransformList):
-                for sub in flatten(i.tforms):
-                    yield sub
->>>>>>> d11cae9d
-            else:
-                yield i
-
-    dstpts = estimate_dstpts(transformlist, src)
-    tforms = flatten(transformlist)
-    if all([isinstance(tform,AffineModel)
-            for tform in tforms]):
-        am = AffineModel()
-        am.estimate(A=src, B=dstpts, return_params=False)
-        return am
-    return Polynomial2DTransform(src=src, dst=dstpts, order=order)
+#!/usr/bin/env python
+"""handling mpicbg transforms in python
+
+Currently only implemented to facilitate Affine and Polynomial2D
+    used in Khaled Khairy's EM aligner workflow
+"""
+import json
+import logging
+from collections import Iterable
+import numpy as np
+from .errors import ConversionError, EstimationError, RenderError
+from .utils import NullHandler
+
+logger = logging.getLogger(__name__)
+logger.addHandler(NullHandler())
+
+try:
+    from scipy.linalg import svd, LinAlgError
+except ImportError as e:
+    logger.info(e)
+    logger.info('scipy-based linalg may or may not lead '
+                'to better parameter fitting')
+    from numpy.linalg import svd
+    from numpy.linalg.linalg import LinAlgError
+
+
+class TransformList:
+    """A list of Transforms
+
+    Attributes
+    ----------
+    tforms : :obj:`list` of :class:`Transform`
+        transforms to apply
+    transformId : str, optional
+        uniqueId for this TransformList
+    """
+
+    def __init__(self, tforms=None, transformId=None, json=None):
+        """Initialize TransformList
+
+        Parameters
+        ----------
+        tforms : :obj:`list` of :class:`Transform`
+            transforms to apply
+        transformId : str, optional
+            uniqueId for this TransformList
+        json : dict, optional
+            json compatible dictionary to create
+            :class:`TransformList` via :method:`from_dict`
+            (will supersede tforms and transformId if not None)
+        """
+        if json is not None:
+            self.from_dict(json)
+        else:
+            if tforms is None:
+                self.tforms = []
+            else:
+                if not isinstance(tforms, list):
+                    raise RenderError(
+                        'unexpected type {} for transforms!'.format(
+                            type(tforms)))
+                self.tforms = tforms
+            self.transformId = transformId
+
+    def to_dict(self,prefer_affine=True):
+        """serialization function
+        Parameters
+        ----------
+        prefer_affine: bool
+            prefer to represent all linear transform as affine's (True)
+
+        Returns
+        -------
+        dict
+            json & render compatible representation of this TransformList
+        """
+        d = {}
+        d['type'] = 'list'
+        d['specList'] = [tform.to_dict(prefer_affine=True) for tform in self.tforms]
+        if self.transformId is not None:
+            d['id'] = self.transformId
+        return d
+
+    def to_json(self):
+        """serialization function
+
+        Returns
+        -------
+        str
+            string representation of the json & render
+            representation of this TransformList
+        """
+        return json.dumps(self.to_dict())
+
+    def tform(self,pts):
+        for tf in self.tforms:
+            pts = tf.tform(pts)
+        return pts
+
+    def from_dict(self, d):
+        """deserialization function
+
+        Parameters
+        ----------
+        d : dict
+            json compatible dictionary representation of this TransformList
+        """
+        self.tforms = []
+        if d is not None:
+            self.transformId = d.get('id')
+            for td in d['specList']:
+                self.tforms.append(load_transform_json(td))
+        return self.tforms
+
+
+def load_transform_json(d, default_type='leaf'):
+    """function to get the proper deserialization function
+
+    Parameters
+    ----------
+    d : dict
+        json compatible representation of Transform
+    default_type : str
+        what kind of transform should we assume this
+        if it is not specified in 'type' ('leaf','list','ref','interpolated')
+
+    Returns
+    -------
+    renderapi.transform.Transform
+        deserialized transformation using the most appropriate class
+
+    Raises
+    ------
+    RenderError
+        if d['type'] isn't one of ('leaf','list','ref','interpolated')
+    """
+    handle_load_tform = {'leaf': load_leaf_json,
+                         'list': lambda x: TransformList(json=x),
+                         'ref': lambda x: ReferenceTransform(json=x),
+                         'interpolated':
+                             lambda x: InterpolatedTransform(json=x)}
+    try:
+        return handle_load_tform[d.get('type', default_type)](d)
+    except KeyError as e:
+        raise RenderError('Unknown Transform Type {}'.format(e))
+
+
+def load_leaf_json(d):
+    """function to get the proper deserialization function for leaf transforms
+
+    Parameters
+    ----------
+    d : dict
+        json compatible representation of leaf transform to deserialize
+
+    Returns
+    -------
+    renderapi.transform.Transform
+        deserialized transformation
+
+    Raises
+    ------
+    RenderError
+        if d['type'] != leaf or is omitted
+
+    """
+    handle_load_leaf = {
+        AffineModel.className: lambda x: AffineModel(json=x),
+        Polynomial2DTransform.className:
+            lambda x: Polynomial2DTransform(json=x),
+        TranslationModel.className: lambda x: TranslationModel(json=x),
+        RigidModel.className: lambda x: RigidModel(json=x),
+        SimilarityModel.className: lambda x: SimilarityModel(json=x),
+        NonLinearTransform.className: lambda x: NonLinearTransform(json=x),
+        LensCorrection.className: lambda x: LensCorrection(json=x),
+        NonLinearCoordinateTransform.className:
+            lambda x: NonLinearCoordinateTransform(json=x)}
+
+    tform_type = d.get('type', 'leaf')
+    if tform_type != 'leaf':
+        raise RenderError(
+            'Unexpected or unknown Transform Type {}'.format(tform_type))
+    tform_class = d['className']
+    try:
+        return handle_load_leaf[tform_class](d)
+    except KeyError as e:
+        logger.info('Leaf transform class {} not defined in '
+                    'transform module, using generic'.format(e))
+        return Transform(json=d)
+
+
+class InterpolatedTransform:
+    """Transform spec defined by linear interpolation of
+    two other transform specs
+
+    Attributes
+    ----------
+    a : :class:`Transform` or :class:`TransformList` or :class:`InterpolatedTransform`
+        transform at minimum weight
+    b : :class:`Transform` or :class:`TransformList` or :class:`InterpolatedTransform`
+        transform at maximum weight
+    lambda_ : float
+        value in interval [0.,1.] which defines evaluation of the
+        linear interpolation between a (at 0) and b (at 1)
+    """
+
+    def __init__(self, a=None, b=None, lambda_=None, json=None):
+        """Initialize InterpolatedTransform
+
+        Parameters
+        ----------
+        a : :class:`Transform` or :class:`TransformList`
+        or :class:`InterpolatedTransform`
+            transform at minimum weight
+        b : :class:`Transform` or :class:`TransformList`
+        or :class:`InterpolatedTransform`
+            transform at maximum weight
+        lambda_ : float
+            value in interval [0.,1.] which defines evaluation of the
+            linear interpolation between a (at 0) and b (at 1)
+        json : dict
+            json compatible representation of this transform to
+            initialize via :method:`self.from_dict`
+            (will supersede a, b, and lambda_ if not None)
+
+        """
+        if json is not None:
+            self.from_dict(json)
+        else:
+            self.a = a
+            self.b = b
+            self.lambda_ = lambda_
+
+    def to_dict(self,**kwargs):
+        """serialization routine
+
+        Returns
+        -------
+        dict
+            json compatible representation
+        """
+        return dict(self)
+
+    def from_dict(self, d):
+        """deserialization routine
+
+        Parameters
+        ----------
+        d : dict
+            json compatible representation
+        """
+        self.a = load_transform_json(d['a'])
+        self.b = load_transform_json(d['b'])
+        self.lambda_ = d['lambda']
+
+    def __iter__(self):
+        return iter([('type', 'interpolated'),
+                     ('a', self.a.to_dict()),
+                     ('b', self.b.to_dict()),
+                     ('lambda', self.lambda_)])
+
+
+class ReferenceTransform:
+    """Transform which is simply a reference to a transform stored elsewhere
+
+    Attributes
+    ----------
+    refId : str
+        transformId of the referenced transform
+
+    """
+
+    def __init__(self, refId=None, json=None):
+        """Initialize ReferenceTransform
+
+        Parameters
+        ----------
+        refId : str
+            transformId of the referenced transform
+        json : dict
+            json compatible representation of this transform
+            (will supersede refId if not None)
+
+        """
+        if json is not None:
+            self.from_dict(json)
+        else:
+            self.refId = refId
+
+    def to_dict(self,**kwargs):
+        """serialization routine
+
+        Returns
+        -------
+        dict
+            json compatible representation of this transform
+        """
+        d = {}
+        d['type'] = 'ref'
+        d['refId'] = self.refId
+        return d
+
+    def from_dict(self, d):
+        """deserialization routine
+
+        Parameters
+        ----------
+        d : dict
+            json compatible representation of this transform
+        """
+        self.refId = d['refId']
+
+    def __str__(self):
+        return 'ReferenceTransform(%s)' % self.refId
+
+    def __repr__(self):
+        return self.__str__()
+
+    def __iter__(self):
+        return iter([('type', 'ref'), ('refId', self.refId)])
+
+
+class Transform(object):
+    """Base transformation class
+
+    Attributes
+    ----------
+    className : str
+        mpicbg java classname of this transform
+    dataString : str
+        string reprsentation of this transform as speced by
+        mpicbg java class library
+    transformId : str, optional
+        unique Id for this transform (optional)
+    """
+
+    def __init__(self, className=None, dataString=None,
+                 transformId=None, labels=None, json=None):
+        """Initialize Transform
+
+        Parameters
+        ----------
+        className : str
+            mpicbg java classname of this transform
+        dataString : str
+            string reprsentation of this transform as speced
+            by mpicbg java class library
+        transformId : str, optional
+            unique Id for this transform (optional)
+        labels : list of str
+            list of labels to give this transform
+        json : dict
+            json compatible representation of this transform
+            (supersedes className, dataString, and transformId if not None)
+        """
+        if json is not None:
+            self.from_dict(json)
+        else:
+            self.className = className
+            self.dataString = dataString
+            self.transformId = transformId
+            self.labels = labels
+
+    def to_dict(self,**kwargs):
+        """serialization routine
+
+        Returns
+        -------
+        dict
+            json compatible representation of this transform
+        """
+        d = {}
+        d['type'] = 'leaf'
+        d['className'] = self.className
+        d['dataString'] = self.dataString
+        if self.transformId is not None:
+            d['id'] = self.transformId
+        if self.labels is not None:
+            d['metaData'] = {'labels': self.labels}
+        return d
+
+    def from_dict(self, d):
+        """deserialization routine
+
+        Parameters
+        ----------
+        d : dict
+            json compatible representation of this transform
+        """
+        self.className = d['className']
+        self.transformId = d.get('id', None)
+        self._process_dataString(d['dataString'])
+        md = d.get('metaData', None)
+        if md is not None:
+            self.labels = md.get('labels', None)
+        else:
+            self.labels = None
+           
+    def _process_dataString(self, datastring):
+        """method meant to set state of transform from datastring
+        generic implementation only saves datastring at self.dataString.
+        should rewrite for all transform classes that want to
+        implement tform,fit,etc
+
+        Parameters
+        ----------
+        dataString : str
+            string which can be used to initialize mpicbg transforms in java
+        """
+        self.dataString = datastring
+
+    def __str__(self):
+        return 'className:%s\ndataString:%s' % (
+            self.className, self.dataString)
+
+    def __repr__(self):
+        return self.__str__()
+
+    def __eq__(self, other):
+        return self.__str__() == other.__str__()
+
+    def __hash__(self):
+        return hash((self.__str__()))
+
+
+class AffineModel(Transform):
+    """Linear 2d Transformation
+    mpicbg classname: mpicbg.trakem2.transform.AffineModel2D
+    implements this simple math
+    x'=M00*x + M01*x + B0
+    y'=M10*x + M11*y + B1
+
+    Attributes
+    ----------
+    M00 : float
+        x'+=M00*x
+    M01 : float
+        x'+=M01*y
+    M10 : float
+        y'+=M10*x
+    M11 : float
+        y'+=M11*y
+    B0 : float
+        x'+=B0
+    B1 : float
+        y'+=B1
+    transformId : str, optional
+        unique transformId for this transform
+    labels : list of str
+        list of labels to give this transform
+    M : numpy.array
+        3x3 numpy array representing 2d Affine with homogeneous coordinates
+        populates with values from M00, M01, M10, M11, B0, B1 with load_M()
+
+    """
+
+    className = 'mpicbg.trakem2.transform.AffineModel2D'
+
+    def __init__(self, M00=1.0, M01=0.0, M10=0.0, M11=1.0, B0=0.0, B1=0.0,
+                 transformId=None, labels=None, json=None):
+        """Initialize AffineModel, defaulting to identity
+
+        Parameters
+        ----------
+        M00 : float
+            x'+=M00*x
+        M01 : float
+            x'+=M01*y
+        M10 : float
+            y'+=M10*x
+        M11 : float
+            y'+=M11*y
+        B0 : float
+            x'+=B0
+        B1 : float
+            y'+=B1
+        transformId : str
+            unique transformId for this transform (optional)
+        labels : list of str
+            list of labels to give this transform
+        json : dict
+            json compatible representation of this transform
+            (will supersede all other parameters if not None)
+
+        """
+        if json is not None:
+            self.from_dict(json)
+        else:
+            self.M00 = M00
+            self.M01 = M01
+            self.M10 = M10
+            self.M11 = M11
+            self.B0 = B0
+            self.B1 = B1
+            self.labels = labels
+            self.load_M()
+            self.transformId = transformId
+            self.className = 'mpicbg.trakem2.transform.AffineModel2D'
+    @property
+    def dataString(self):
+        """dataString string for this transform"""
+        return "%.10f %.10f %.10f %.10f %.10f %.10f" % (
+            self.M[0, 0], self.M[1, 0], self.M[0, 1],
+            self.M[1, 1], self.M[0, 2], self.M[1, 2])
+
+    def _process_dataString(self, datastring):
+        """generate datastring and param attributes from datastring"""
+        dsList = datastring.split()
+        self.M00 = float(dsList[0])
+        self.M10 = float(dsList[1])
+        self.M01 = float(dsList[2])
+        self.M11 = float(dsList[3])
+        self.B0 = float(dsList[4])
+        self.B1 = float(dsList[5])
+        self.load_M()
+
+    def load_M(self):
+        """method to take the attribute of self and fill in self.M"""
+        self.M = np.identity(3, np.double)
+        self.M[0, 0] = self.M00
+        self.M[0, 1] = self.M01
+        self.M[1, 0] = self.M10
+        self.M[1, 1] = self.M11
+        self.M[0, 2] = self.B0
+        self.M[1, 2] = self.B1
+
+    @staticmethod
+    def fit(A, B):
+        """function to fit this transform given the corresponding sets of points A & B
+
+        Parameters
+        ----------
+        A : numpy.array
+            a Nx2 matrix of source points
+        B : numpy.array
+            a Nx2 matrix of destination points
+
+        Returns
+        -------
+        numpy.array
+            a 6x1 matrix with the best fit parameters
+            ordered M00,M01,M10,M11,B0,B1
+        """
+        if not all([A.shape[0] == B.shape[0], A.shape[1] == B.shape[1] == 2]):
+            raise EstimationError(
+                'shape mismatch! A shape: {}, B shape {}'.format(
+                    A.shape, B.shape))
+
+        N = A.shape[0]  # total points
+
+        M = np.zeros((2 * N, 6))
+        Y = np.zeros((2 * N, 1))
+        for i in range(N):
+            M[2 * i, :] = [A[i, 0], A[i, 1], 0, 0, 1, 0]
+            M[2 * i + 1, :] = [0, 0, A[i, 0], A[i, 1], 0, 1]
+            Y[2 * i] = B[i, 0]
+            Y[2 * i + 1] = B[i, 1]
+
+        (Tvec, residuals, rank, s) = np.linalg.lstsq(M, Y)
+        return Tvec
+
+    def estimate(self, A, B, return_params=True, **kwargs):
+        """method for setting this transformation with the best fit
+        given the corresponding points A,B
+
+        Parameters
+        ----------
+        A : numpy.array
+            a Nx2 matrix of source points
+        B : numpy.array
+            a Nx2 matrix of destination points
+        return_params : boolean
+            whether to return the parameter matrix
+        **kwargs
+            keyword arguments to pass to self.fit
+
+        Returns
+        -------
+        numpy.array
+            a 2x3 matrix of parameters for this matrix,
+            laid out (x,y) x (x,y,offset)
+            (or None if return_params=False)
+        """
+        Tvec = self.fit(A, B, **kwargs)
+        self.M00 = Tvec[0, 0]
+        self.M10 = Tvec[2, 0]
+        self.M01 = Tvec[1, 0]
+        self.M11 = Tvec[3, 0]
+        self.B0 = Tvec[4, 0]
+        self.B1 = Tvec[5, 0]
+        self.load_M()
+        if return_params:
+            return self.M
+
+    def concatenate(self, model):
+        """concatenate a model to this model -- ported from trakEM2 below:
+            ::
+
+                final double a00 = m00 * model.m00 + m01 * model.m10;
+                final double a01 = m00 * model.m01 + m01 * model.m11;
+                final double a02 = m00 * model.m02 + m01 * model.m12 + m02;
+
+                final double a10 = m10 * model.m00 + m11 * model.m10;
+                final double a11 = m10 * model.m01 + m11 * model.m11;
+                final double a12 = m10 * model.m02 + m11 * model.m12 + m12;
+
+        Parameters
+        ----------
+        model : AffineModel
+            model to concatenate to this one
+
+        Returns
+        -------
+        AffineModel
+            model after concatenating model with this model
+        """
+        a00 = self.M[0, 0] * model.M[0, 0] + self.M[0, 1] * model.M[1, 0]
+        a01 = self.M[0, 0] * model.M[0, 1] + self.M[0, 1] * model.M[1, 1]
+        a02 = (self.M[0, 0] * model.M[0, 2] + self.M[0, 1] * model.M[1, 2] +
+               self.M[0, 2])
+
+        a10 = self.M[1, 0] * model.M[0, 0] + self.M[1, 1] * model.M[1, 0]
+        a11 = self.M[1, 0] * model.M[0, 1] + self.M[1, 1] * model.M[1, 1]
+        a12 = (self.M[1, 0] * model.M[0, 2] + self.M[1, 1] * model.M[1, 2] +
+               self.M[1, 2])
+
+        newmodel = AffineModel(a00, a01, a10, a11, a02, a12)
+        return newmodel
+
+    def invert(self):
+        """return an inverted version of this transformation
+
+        Returns
+        -------
+        AffineModel
+            an inverted version of this transformation
+        """
+        inv_M = np.linalg.inv(self.M)
+        Ai = AffineModel(inv_M[0, 0], inv_M[0, 1], inv_M[1, 0],
+                         inv_M[1, 1], inv_M[0, 2], inv_M[1, 2])
+        return Ai
+
+    @staticmethod
+    def convert_to_point_vector(points):
+        """method to help reshape x,y points to x,y,1 vectors
+
+        Parameters
+        ----------
+        points : numpy.array
+            a Nx2 array of x,y points
+
+        Returns
+        -------
+        numpy.array
+            a Nx3 array of x,y,1 points used for transformations
+        """
+        Np = points.shape[0]
+        onevec = np.ones((Np, 1), np.double)
+
+        if points.shape[1] != 2:
+            raise ConversionError('Points must be of shape (:, 2) '
+                                  '-- got {}'.format(points.shape))
+        Nd = 2
+        points = np.concatenate((points, onevec), axis=1)
+        return points, Nd
+
+    @staticmethod
+    def convert_points_vector_to_array(points, Nd=2):
+        """method for convertion x,y,K points to x,y vectors
+
+        Parameters
+        ----------
+        points : numpy.array
+            a Nx3 vector of points after transformation
+        Nd : int
+            the number of dimensions to cutoff (should be 2)
+
+        Returns
+        -------
+        numpy.array: a Nx2 array of x,y points
+        """
+        points = points[:, 0:Nd] / np.tile(points[:, 2], (Nd, 1)).T
+        return points
+
+    def tform(self, points):
+        """transform a set of points through this transformation
+
+        Parameters
+        ----------
+        points : numpy.array
+            a Nx2 array of x,y points
+
+        Returns
+        -------
+        numpy.array
+            a Nx2 array of x,y points after transformation
+        """
+        points, Nd = self.convert_to_point_vector(points)
+        pt = np.dot(self.M, points.T).T
+        return self.convert_points_vector_to_array(pt, Nd)
+
+    def inverse_tform(self, points):
+        """transform a set of points through the inverse of this transformation
+
+        Parameters
+        ----------
+        points : numpy.array
+            a Nx2 array of x,y points
+
+        Returns
+        -------
+        numpy.array
+            a Nx2 array of x,y points after inverse transformation
+        """
+        points, Nd = self.convert_to_point_vector(points)
+        pt = np.dot(np.linalg.inv(self.M), points.T).T
+        return self.convert_points_vector_to_array(pt, Nd)
+
+    @property
+    def scale(self):
+        """tuple of scale for x, y"""
+        return tuple([np.sqrt(sum([i ** 2 for i in self.M[:, j]]))
+                      for j in range(self.M.shape[1])])[:2]
+
+    @property
+    def shear(self):
+        """counter-clockwise shear angle"""
+        return np.arctan2(-self.M[0, 1], self.M[1, 1]) - self.rotation
+
+    @property
+    def translation(self):
+        """tuple of translation in x, y"""
+        return tuple(self.M[:2, 2])
+
+    @property
+    def rotation(self):
+        """counter-clockwise rotation"""
+        return np.arctan2(self.M[1, 0], self.M[0, 0])
+
+    def __str__(self):
+        return "M=[[%f,%f],[%f,%f]] B=[%f,%f]" % (
+            self.M[0, 0], self.M[0, 1], self.M[1, 0],
+            self.M[1, 1], self.M[0, 2], self.M[1, 2])
+
+
+class TranslationModel(AffineModel):
+    """Translation fitting and estimation as an :class:`AffineModel`
+    Linear 2d Transformation
+    mpicbg classname: mpicbg.trakem2.transform.AffineModel2D
+    implements this simple math
+    x'=M00*x + M01*x + B0
+    y'=M10*x + M11*y + B1
+
+    Attributes
+    ----------
+    M00 : float
+        x'+=M00*x
+    M01 : float
+        x'+=M01*y
+    M10 : float
+        y'+=M10*x
+    M11 : float
+        y'+=M11*y
+    B0 : float
+        x'+=B0
+    B1 : float
+        y'+=B1
+    transformId : str, optional
+        unique transformId for this transform
+    labels : list of str
+            list of labels to give this transform
+    M : numpy.array
+        3x3 numpy array representing 2d Affine with homogeneous coordinates
+        populates with values from M00, M01, M10, M11, B0, B1 with load_M()
+    """
+
+    className = 'mpicbg.trakem2.transform.TranslationModel2D'
+
+    def __init__(self, *args, **kwargs):
+        super(TranslationModel, self).__init__(*args, **kwargs)
+        self.className = 'mpicbg.trakem2.transform.TranslationModel2D'
+
+    @property 
+    def dataString(self): 
+        """dataString string for this transform"""
+        return "%.10f %.10f" % (self.B0, self.B1)
+
+    def _process_dataString(self, dataString):
+        """expected dataString is 'tx ty'"""
+        tx, ty = map(float,dataString.split(' '))
+        self.B0 = tx
+        self.B1 = ty
+        self.M00 = 1.0
+        self.M11 = 1.0
+        self.M01 = 0.0
+        self.M10 = 0.0
+        self.load_M()
+
+    @staticmethod
+    def fit(src, dst):
+        """function to fit Translation transform given
+        the corresponding sets of points src & dst
+
+        Parameters
+        ----------
+        src : numpy.array
+            a Nx2 matrix of source points
+        dst : numpy.array
+            a Nx2 matrix of destination points
+
+        Returns
+        -------
+        numpy.array
+            a 6x1 matrix with the best fit parameters
+            ordered M00,M01,M10,M11,B0,B1
+        """
+        t = dst.mean(axis=0) - src.mean(axis=0)
+        T = np.eye(3)
+        T[:2, 2] = t
+        return T
+
+    def estimate(self, src, dst, return_params=True):
+        """method for setting this transformation with the best fit
+        given the corresponding points src,dst
+
+        Parameters
+        ----------
+        src : numpy.array
+            a Nx2 matrix of source points
+        dst : numpy.array
+            a Nx2 matrix of destination points
+        return_params : bool
+            whether to return the parameter matrix
+
+        Returns
+        -------
+        numpy.array
+            a 2x3 matrix of parameters for this matrix,
+            laid out (x,y) x (x,y,offset)
+            (or None if return_params=False)
+        """
+        self.M = self.fit(src, dst)
+        if return_params:
+            return self.M
+
+
+class RigidModel(AffineModel):
+    """model for fitting Rigid only transformations
+    (rotation+translation)
+    or
+    (determinate=1, orthonormal eigenvectors)
+    implemented as an :class:`AffineModel`
+
+
+    Attributes
+    ----------
+    M00 : float
+        x'+=M00*x
+    M01 : float
+        x'+=M01*y
+    M10 : float
+        y'+=M10*x
+    M11 : float
+        y'+=M11*y
+    B0 : float
+        x'+=B0
+    B1 : float
+        y'+=B1
+    transformId : str, optional
+        unique transformId for this transform
+    labels : list of str
+        list of labels to give this transform
+    M : numpy.array
+        3x3 numpy array representing 2d Affine with homogeneous coordinates
+        populates with values from M00, M01, M10, M11, B0, B1 with load_M()
+
+    """
+    className = 'mpicbg.trakem2.transform.RigidModel2D'
+
+    def __init__(self, *args, **kwargs):
+        super(RigidModel, self).__init__(*args, **kwargs)
+        self.className = 'mpicbg.trakem2.transform.RigidModel2D'
+    @property
+    def dataString(self):
+        return "%0.10f %0.10f %0.10f"%(np.arctan2(self.M10,self.M00), self.B0,self.B1)
+
+    def _process_dataString(self, dataString):
+        """expected datastring is 'theta tx ty'"""
+        theta, tx, ty = map(float,dataString.split(' '))
+        self.M00 = np.cos(theta)
+        self.M01 = -np.sin(theta)
+        self.M10 = np.sin(theta)
+        self.M11 = np.cos(theta)
+        self.B0 = tx
+        self.B1 = ty
+        self.load_M()
+
+    @staticmethod
+    def fit(src, dst, rigid=True, **kwargs):
+        """function to fit this transform given the corresponding
+        sets of points src & dst
+        Umeyama estimation of similarity transformation
+
+        Parameters
+        ----------
+        src : numpy.array
+            a Nx2 matrix of source points
+        dst : numpy.array
+            a Nx2 matrix of destination points
+        rigid : bool
+            whether to constrain this transform to be rigid
+
+        Returns
+        -------
+        numpy.array
+            a 6x1 matrix with the best fit parameters
+            ordered M00,M01,M10,M11,B0,B1
+        """
+        # TODO shape assertion
+        num, dim = src.shape
+        src_cld = src - src.mean(axis=0)
+        dst_cld = dst - dst.mean(axis=0)
+        A = np.dot(dst_cld.T, src_cld) / num
+        d = np.ones((dim, ), dtype=np.double)
+        if np.linalg.det(A) < 0:
+            d[dim - 1] = -1
+        T = np.eye(dim + 1, dtype=np.double)
+
+        rank = np.linalg.matrix_rank(A)
+        if rank == 0:
+            raise EstimationError('zero rank matrix A unacceptable -- '
+                                  'likely poorly conditioned')
+
+        U, S, V = svd(A)
+
+        if rank == dim - 1:
+            if np.linalg.det(U) * np.linalg.det(V) > 0:
+                T[:dim, :dim] = np.dot(U, V)
+            else:
+                s = d[dim - 1]
+                d[dim - 1] = -1
+                T[:dim, :dim] = np.dot(U, np.dot(np.diag(d), V))
+                d[dim - 1] = s
+        else:
+            T[:dim, :dim] = np.dot(U, np.dot(np.diag(d), V.T))
+
+        fit_scale = (1.0 if rigid else
+                     1.0 / src_cld.var(axis=0).sum() * np.dot(S, d))
+
+        T[:dim, dim] = dst.mean(axis=0) - fit_scale * np.dot(
+            T[:dim, :dim], src.mean(axis=0).T)
+        T[:dim, :dim] *= fit_scale
+        return T
+
+    def estimate(self, A, B, return_params=True, **kwargs):
+        """method for setting this transformation with the
+        best fit given the corresponding points src,dst
+
+        Parameters
+        ----------
+        A : numpy.array
+            a Nx2 matrix of source points
+        B : numpy.array
+            a Nx2 matrix of destination points
+        return_params : bool
+            whether to return the parameter matrix
+
+        Returns
+        -------
+        numpy.array
+            a 2x3 matrix of parameters for this matrix,
+            laid out (x,y) x (x,y,offset)
+            (or None if return_params=False)
+        """
+        self.M = self.fit(A, B, **kwargs)
+        if return_params:
+            return self.M
+
+
+class SimilarityModel(RigidModel):
+    """class for fitting Similarity transformations
+    (translation+rotation+scaling)
+    or
+    (orthogonal eigen vectors with equal eigenvalues)
+
+    implemented as an :class:`AffineModel`
+
+    Attributes
+    ----------
+    M00 : float
+        x'+=M00*x
+    M01 : float
+        x'+=M01*y
+    M10 : float
+        y'+=M10*x
+    M11 : float
+        y'+=M11*y
+    B0 : float
+        x'+=B0
+    B1 : float
+        y'+=B1
+    transformId : str, optional
+        unique transformId for this transform
+    labels : list of str
+        list of labels to give this transform
+    M : numpy.array
+        3x3 numpy array representing 2d Affine with homogeneous coordinates
+        populates with values from M00, M01, M10, M11, B0, B1 with load_M()
+
+    """
+    className = 'mpicbg.trakem2.transform.SimilarityModel2D'
+
+    def __init__(self, *args, **kwargs):
+        super(SimilarityModel, self).__init__(*args, **kwargs)
+        self.className = 'mpicbg.trakem2.transform.SimilarityModel2D'
+
+    @property
+    def dataString(self):
+        return "%0.10f %0.10f %0.10f %0.10f"%(np.linalg.det(self.M),
+                                              np.arctan2(self.M10,self.M00),
+                                              self.B0,
+                                              self.B1)
+
+    def _process_dataString(self, dataString):
+        """expected datastring is 's theta tx ty'"""
+        s, theta, tx, ty = map(float,dataString.split(' '))
+        self.M00 = s * np.cos(theta)
+        self.M01 = -s * np.sin(theta)
+        self.M10 = s * np.sin(theta)
+        self.M11 = s * np.cos(theta)
+        self.B0 = tx
+        self.B1 = ty
+        self.load_M()
+
+    @staticmethod
+    def fit(src, dst, rigid=False, **kwargs):
+        """function to fit this transform given the corresponding
+        sets of points src & dst
+        Umeyama estimation of similarity transformation
+
+        Parameters
+        ----------
+        src : numpy.array
+            a Nx2 matrix of source points
+        dst : numpy.array
+            a Nx2 matrix of destination points
+        rigid : bool
+            whether to constrain this transform to be rigid
+
+        Returns
+        -------
+        numpy.array
+            a 6x1 matrix with the best fit parameters
+            ordered M00,M01,M10,M11,B0,B1
+        """
+        return RigidModel.fit(src, dst, rigid=rigid)
+
+
+class Polynomial2DTransform(Transform):
+    """Polynomial2DTransform implemented as in skimage
+
+    Attributes
+    ----------
+    params : numpy.array
+        2xK matrix of polynomial coefficents up to order K
+
+    """
+    className = 'mpicbg.trakem2.transform.PolynomialTransform2D'
+
+    def __init__(self, dataString=None, src=None, dst=None, order=2,
+                 force_polynomial=True, params=None, identity=False,
+                 labels=None,json=None, **kwargs):
+        """Initialize Polynomial2DTransform
+        This provides 5 different ways to initialize the transform which are
+        mutually exclusive and applied in the order specified here.
+        1)json2)dataString,3)identity,4)params,5)(src,dst)
+
+        Parameters
+        ----------
+        json : dict
+            dictionary representation of the Polynomial2DTransform
+            generally used by TransformList
+        dataString : str
+            dataString representation of transform from mpicpg
+        identity : bool
+            whether to make this transform the identity
+        params : numpy.array
+            2xK matrix of polynomial coefficents up to order K
+        src : numpy.array
+            Nx2 array of source points to use for fitting (used with dst)
+        dst : numpy.array
+            Nx2 array of destination points to use for fitting (used with src)
+        order : int
+            degree of polynomial to store
+        force_polynomial : bool
+            whether to force this representation to return a Polynomial
+            regardless of degree (not implemented)
+
+
+        """
+        if json is not None:
+            self.from_dict(json)
+        else:
+            self.className = 'mpicbg.trakem2.transform.PolynomialTransform2D'
+            if dataString is not None:
+                self._process_dataString(dataString)
+            elif identity:
+                self.params = np.array([[0, 1, 0], [0, 0, 1]])
+            elif params is not None:
+                self.params = params
+            elif src is not None and dst is not None:
+                self.estimate(src, dst, order, return_params=False, **kwargs)
+
+            if not force_polynomial and self.is_affine:
+                raise NotImplementedError('Falling back to Affine model is '
+                                          'not supported {}')
+            self.transformId = None
+            self.labels = labels
+
+    @property
+    def is_affine(self):
+        """(boolean) TODO allow default to Affine"""
+        return False
+        # return self.order
+
+    @property
+    def order(self):
+        """(int) order of polynomial"""
+        no_coeffs = len(self.params.ravel())
+        return int((abs(np.sqrt(4 * no_coeffs + 1)) - 3) / 2)
+
+    @property
+    def dataString(self):
+        """dataString of polynomial"""
+        return Polynomial2DTransform._dataStringfromParams(self.params)
+
+    @staticmethod
+    def fit(src, dst, order=2):
+        """function to fit this transform given the corresponding sets
+        of points src & dst
+        polynomial fit
+
+        Parameters
+        ----------
+        src : numpy.array
+            a Nx2 matrix of source points
+        dst : numpy.array
+            a Nx2 matrix of destination points
+        order : bool
+            order of polynomial to fit
+
+        Returns
+        -------
+        numpy.array
+            a [2,(order+1)*(order+2)/2] array with the best fit parameters
+        """
+        xs = src[:, 0]
+        ys = src[:, 1]
+        xd = dst[:, 0]
+        yd = dst[:, 1]
+        rows = src.shape[0]
+        no_coeff = (order + 1) * (order + 2)
+
+        if len(src) != len(dst):
+            raise EstimationError(
+                'source has {} points, but dest has {}!'.format(
+                    len(src), len(dst)))
+        if no_coeff > 2*len(src):
+            raise EstimationError(
+                'order {} is too large to fit {} points!'.format(
+                    order, len(src)))
+
+        A = np.zeros([rows * 2, no_coeff + 1])
+        pidx = 0
+        for j in range(order + 1):
+            for i in range(j + 1):
+                A[:rows, pidx] = xs ** (j - i) * ys ** i
+                A[rows:, pidx + no_coeff // 2] = xs ** (j - i) * ys ** i
+                pidx += 1
+
+        A[:rows, -1] = xd
+        A[rows:, -1] = yd
+
+        # right singular vector corresponding to smallest singular value
+        _, s, V = svd(A)
+        Vsm = V[np.argmin(s), :]  # never trust computers
+        return (-Vsm[:-1] / Vsm[-1]).reshape((2, no_coeff // 2))
+
+    def estimate(self, src, dst, order=2,
+                 test_coords=True, max_tries=100, return_params=True,
+                 **kwargs):
+        """method for setting this transformation with the
+        best fit given the corresponding points src,dst
+
+        Parameters
+        ----------
+        src : numpy.array
+            a Nx2 matrix of source points
+        dst : numpy.array
+            a Nx2 matrix of destination points
+        order : int
+            order of polynomial to fit
+        test_coords : bool
+            whether to test model after fitting to
+            make sure it is good (see fitgood)
+        max_tries : int
+            how many times to attempt to fit the model (see fitgood)
+        return_params : bool
+            whether to return the parameter matrix
+        **kwargs
+            dictionary of keyword arguments including those
+            that can be passed to fitgood
+
+        Returns
+        -------
+        numpy.array
+            a (2,(order+1)*(order+2)/2) matrix of parameters for this matrix
+            (or None if return_params=False)
+        """
+        def fitgood(src, dst, params, atol=1e-3, rtol=0, **kwargs):
+            """check if model produces a 'good' result
+
+            Parameters
+            ----------
+            src : numpy.array
+                a Nx2 matrix of source points
+            dst : numpy.array
+                a Nx2 matrix of destination points
+            params : numpy.array
+                a Kx2 matrix of parameters
+            atol : float
+                absolute tolerance as in numpy.allclose for
+                transformed sample points
+            rtol : float
+                relative tolerance as in numpy.allclose for
+                transformed sample points
+
+            Returns
+            -------
+            bool
+                whether the goodness condition is met
+            """
+            result = Polynomial2DTransform(params=params).tform(src)
+            t = np.allclose(
+                result, dst,
+                atol=atol, rtol=rtol)
+            return t
+
+        estimated = False
+        tries = 0
+        while (tries < max_tries and not estimated):
+            tries += 1
+            try:
+                params = Polynomial2DTransform.fit(src, dst, order=order)
+            except (LinAlgError, ValueError) as e:
+                logger.debug('Encountered error {}'.format(e))
+                continue
+            estimated = (fitgood(src, dst, params, **kwargs) if
+                         test_coords else True)
+
+        if tries == max_tries and not estimated:
+            raise EstimationError('Could not fit Polynomial '
+                                  'in {} attempts!'.format(tries))
+        logger.debug('fit parameters in {} attempts'.format(tries))
+        self.params = params
+        if return_params:
+            return self.params
+
+    @staticmethod
+    def _dataStringfromParams(params=None):
+        """method for producing a dataString from the parameters"""
+        return ' '.join([str(i).replace('e-0', 'e-').replace('e+0', 'e+')
+                         for i in params.flatten()]).replace('e', 'E')
+
+    def _process_dataString(self, datastring):
+        """generate datastring and param attributes from datastring"""
+        dsList = datastring.split(' ')
+        self.params = Polynomial2DTransform._format_raveled_params(dsList)
+
+    @staticmethod
+    def _format_raveled_params(raveled_params):
+        """method to reshape linear parameters into parameter matrix
+
+        Parameters
+        ----------
+        raveled_params : numpy.array
+            an K long vector of parameters
+
+        Returns
+        -------
+        numpy.array
+            a (2,K/2) matrix of parameters, with
+            first row for x and 2nd row for y
+        """
+        halfway = int(len(raveled_params) / 2)
+        return np.array(
+            [[float(d) for d in raveled_params[:halfway]],
+             [float(d) for d in raveled_params[halfway:]]])
+
+    def tform(self, points):
+        """transform a set of points through this transformation
+
+        Parameters
+        ----------
+        points : numpy.array
+            a Nx2 array of x,y points
+
+        Returns
+        -------
+        numpy.array
+            a Nx2 array of x,y points after transformation
+        """
+        dst = np.zeros(points.shape)
+        x = points[:, 0]
+        y = points[:, 1]
+
+        o = int((-3 + np.sqrt(9 - 4 * (2 - len(self.params.ravel())))) / 2)
+        pidx = 0
+        for j in range(o + 1):
+            for i in range(j + 1):
+                dst[:, 0] += self.params[0, pidx] * x ** (j - i) * y ** i
+                dst[:, 1] += self.params[1, pidx] * x ** (j - i) * y ** i
+                pidx += 1
+        return dst
+
+    def coefficients(self, order=None):
+        """determine number of coefficient terms in transform for a given order
+
+        Parameters
+        ----------
+        order : int, optional
+            order of polynomial,  defaults to self.order
+
+        Returns
+        -------
+        int
+            number of coefficient terms expected in transform
+
+        """
+        if order is None:
+            order = self.order
+        return (order + 1) * (order + 2)
+
+    def asorder(self, order):
+        '''return polynomial transform appoximation of this
+        transformation with a lower order
+
+        Parameters
+        ----------
+        order :int
+            desired order (must have order> current order)
+
+        Returns
+        -------
+        :class:`Polynomial2DTransform`
+            transform of lower order
+
+        Raises
+        ------
+        ConversionError
+            if target order < input order
+        '''
+        if self.order > order:
+            raise ConversionError(
+                'transformation {} is order {} -- conversion to '
+                'order {} not supported'.format(
+                    self.dataString, self.order, order))
+        new_params = np.zeros([2, self.coefficients(order) // 2])
+        new_params[:self.params.shape[0], :self.params.shape[1]] = self.params
+        return Polynomial2DTransform(params=new_params)
+
+    @staticmethod
+    def fromAffine(aff):
+        """return a polynomial transformation equavalent to a given Affine
+
+        Parameters
+        ----------
+        aff : AffineModel
+            transform to become equivalent to
+
+        Returns
+        -------
+        Polynomial2DTransform
+            Order 1 transform equal in effect to aff
+
+        Raises
+        ------
+        ConversionError
+            if input model is not AffineModel
+        """
+        if not isinstance(aff, AffineModel):
+            raise ConversionError('attempting to convert a nonaffine model!')
+        return Polynomial2DTransform(order=1, params=np.array([
+            [aff.M[0, 2], aff.M[0, 0], aff.M[0, 1]],
+            [aff.M[1, 2], aff.M[1, 0], aff.M[1, 1]]]))
+
+
+def estimate_dstpts(transformlist, src=None):
+    """estimate destination points for list of transforms.  Recurses
+    through lists.
+
+    Parameters
+    ----------
+    transformlist : :obj:list of :obj:Transform or :obj:TransformList
+        transforms that have a tform method implemented
+    src : numpy.array
+        a Nx2  array of source points
+
+    Returns
+    -------
+    numpy.array
+        Nx2 array of destination points
+    """
+    dstpts = src
+    if isinstance(transformlist,TransformList):
+        dstpts = transformlist.tform(dstpts)
+    else:
+        for tform in transformlist:
+            if isinstance(tform, list):
+                dstpts = estimate_dstpts(tform, dstpts)
+            else:
+                dstpts = tform.tform(dstpts)
+    return dstpts
+
+
+class NonLinearCoordinateTransform(Transform):
+    """
+    render-python class that implements the
+    mpicbg.trakem2.transform.NonLinearCoordinateTransform class
+
+    Parameters
+    ----------
+    dataString: str or None
+        data string of transformation
+    labels : list of str
+        list of labels to give this transform
+    json: dict or None
+        json compatible dictionary representation of the transformation
+
+    Returns
+    -------
+    :class:`NonLinearTransform`
+        a transform instance
+
+
+    """
+
+    className = 'mpicbg.trakem2.transform.NonLinearCoordinateTransform'
+
+    def __init__(self, dataString=None, json=None, transformId=None,
+                 labels=None):
+        if json is not None:
+            self.from_dict(json)
+        else:
+            if dataString is not None:
+                self._process_dataString(dataString)
+            if labels is not None:
+                self.labels = labels
+        self.transformId = transformId
+        self.className = 'mpicbg.trakem2.transform.NonLinearCoordinateTransform'
+
+    def _process_dataString(self, dataString):
+
+        fields = dataString.split(" ")
+
+        self.dimension = int(fields[0])
+        self.length = int(fields[1])
+
+        # cutoff whitespace if there
+        fields = fields[0:2 + 4 * self.length + 2]
+        # last 2 fields are width and height
+        self.width = int(fields[-2])
+        self.height = int(fields[-1])
+
+        data = np.array(fields[2:-2], dtype='float32')
+        try:
+            self.beta = data[0:2 * self.length].reshape(self.length, 2)
+        except ValueError as e:
+            raise RenderError(
+                'Incorrect number of coefficients in '
+                'NonLinearCoordinateTransform. msg: {}'.format(e))
+        if not (self.beta.shape[0] == self.length):
+            raise RenderError("not correct number of coefficents")
+
+        # normMean and normVar follow
+        self.normMean = data[self.length * 2:self.length * 3]
+        self.normVar = data[self.length * 3:self.length * 4]
+        if not (self.normMean.shape[0] == self.length):
+            raise RenderError(
+                "incorrect number of normMean coefficents "
+                "{} != length {}".format(self.normMean.shape[0], self.length))
+        if not (self.normVar.shape[0] == self.length):
+            raise RenderError(
+                "incorrect number of normVar coefficents "
+                "{} != {}".format(self.normVar.shape[0], self.length))
+
+    def kernelExpand(self, src):
+        """creates an expanded representation of the x,y
+        src points in a polynomial form
+
+        Parameters
+        ----------
+        points : numpy.array
+            a Nx2 array of x,y points
+
+        Returns
+        -------
+        numpy.array
+            a (N x self.length) array of coefficents
+        """
+        x = src[:, 0]
+        y = src[:, 1]
+
+        expanded = np.zeros([len(x), self.length])
+        pidx = 0
+        for i in range(1, self.dimension + 1):
+            for j in range(i, -1, -1):
+                expanded[:, pidx] = (
+                    np.power(x, j) * np.power(y, i - j))
+                pidx += 1
+
+        expanded[:, :-1] = ((expanded[:, :-1] - self.normMean[:-1]) /
+                            self.normVar[:-1])
+        expanded[:, -1] = 100.0
+        return expanded
+
+    def tform(self, src):
+        """transform a set of points through this transformation
+
+        Parameters
+        ----------
+        points : numpy.array
+            a Nx2 array of x,y points
+
+        Returns
+        -------
+        numpy.array
+            a Nx2 array of x,y points after transformation
+        """
+
+        # final double[] featureVector = kernelExpand(position);
+        # return multiply(beta, featureVector);
+        nsrc = np.array(src, dtype=np.float64)
+        featureVector = self.kernelExpand(nsrc)
+
+        dst = np.zeros(src.shape)
+        for i in range(0, featureVector.shape[1]):
+            dst[:, 0] = dst[:, 0] + (featureVector[:, i] * self.beta[i, 0])
+            dst[:, 1] = dst[:, 1] + (featureVector[:, i] * self.beta[i, 1])
+        return np.array(dst, dtype=src.dtype)
+
+    @property
+    def dataString(self):
+        shapestring = '{} {}'.format(self.dimension, self.length)
+        betastring = ' '.join([str(i).replace('e-0', 'e-').replace('e+0', 'e+')
+                               for i in self.beta.ravel()]).replace('e', 'E')
+        meanstring = ' '.join([str(i).replace('e-0', 'e-').replace('e+0', 'e+')
+                               for i in self.normMean]).replace('e', 'E')
+        varstring = ' '.join([str(i).replace('e-0', 'e-').replace('e+0', 'e+')
+                              for i in self.normVar]).replace('e', 'E')
+        dimstring = '{} {}'.format(self.height, self.width)
+        return '{} {} {} {} {} '.format(
+            shapestring, betastring, meanstring, varstring, dimstring)
+
+
+class NonLinearTransform(NonLinearCoordinateTransform):
+    className = 'mpicbg.trakem2.transform.nonLinearTransform'
+
+
+class LensCorrection(NonLinearCoordinateTransform):
+    """
+    a placeholder for the lenscorrection transform, same as NonLinearTransform
+    for now
+    """
+    className = 'lenscorrection.NonLinearTransform'
+
+
+def estimate_transformsum(transformlist, src=None, order=2):
+    """pseudo-composition of transforms in list of transforms
+    using source point transformation and a single estimation.
+    Will produce an Affine Model if all input transforms are Affine,
+    otherwise will produce a Polynomial of specified order
+
+    Parameters
+    ----------
+    transformlist : :obj:`list` of :obj:`Transform`
+        list of transform objects that implement tform
+    src : numpy.array
+        Nx2 array of source points for estimation
+    order : int
+        order of Polynomial output if transformlist
+        inputs are non-Affine
+    Returns
+    -------
+    :class:`AffineModel` or :class:`Polynomial2DTransform`
+        best estimate of transformlist in a single transform of this order
+    """
+    def flatten(l):
+        """generator-iterator to flatten deep lists of lists"""
+        if isinstance(l, TransformList):
+            for sub in flatten(l.tforms):
+                yield sub
+
+        for i in l:
+            if isinstance(i, Iterable):
+                try:
+                    notstring = isinstance(i, basestring)
+                except NameError as e:
+                    notstring = isinstance(i, str)
+                if notstring:
+                    for sub in flatten(i):
+                        yield sub
+            elif isinstance(i, TransformList):
+                for sub in flatten(i.tforms):
+                    yield sub
+            else:
+                yield i
+
+    dstpts = estimate_dstpts(transformlist, src)
+    tforms = flatten(transformlist)
+    if all([isinstance(tform,AffineModel)
+            for tform in tforms]):
+        am = AffineModel()
+        am.estimate(A=src, B=dstpts, return_params=False)
+        return am
+    return Polynomial2DTransform(src=src, dst=dstpts, order=order)