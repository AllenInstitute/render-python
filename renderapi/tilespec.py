--- conflicted
+++ resolved
@@ -1,11 +1,8 @@
 #!/usr/bin/env python
 from .render import Render, format_baseurl, format_preamble, renderaccess
-<<<<<<< HEAD
 from .utils import NullHandler
 from .stack import get_z_values_for_stack
-=======
-from .transform import Transform,AffineModel,ReferenceTransform
->>>>>>> 7b6ed765
+from .transform import Transform, AffineModel, ReferenceTransform
 from collections import OrderedDict
 import logging
 import requests
@@ -87,13 +84,6 @@
     def from_dict(self, d):
         self.classname = d['className']
         self.params = d['params']
-
-class AffineModel(AffineModel):
-    pass
-class Transform(Transform):
-    pass
-class ReferenceTransform(ReferenceTransform):
-    pass
 
 
 class Layout:
