#!/usr/bin/env python
'''
coordinate mapping functions for render api
'''

<<<<<<< HEAD
from .render import Render, format_preamble, renderaccess
import logging
=======
from .render import Render, format_preamble
from .client import call_run_ws_client
>>>>>>> 35ca6c01
import requests
import json
import numpy as np
import logging
import tempfile
logger = logging.getLogger(__name__)


@renderaccess
def world_to_local_coordinates(stack, z, x, y, host=None,
                               port=None, owner=None, project=None,
                               session=requests.session(),
                               render=None, **kwargs):
    ''''''
    request_url = format_preamble(
        host, port, owner, project, stack) + \
        "/z/%d/world-to-local-coordinates/%f,%f" % (z, x, y)
    r = session.get(request_url)
    try:
        return r.json()
    except:
        logger.error(r.text)


@renderaccess
def local_to_world_coordinates(stack, tileId, x, y,
                               host=None, port=None, owner=None, project=None,
                               session=requests.session(),
                               render=None, **kwargs):
    ''''''
    request_url = format_preamble(
        host, port, owner, project, stack) + \
        "/tile/%s/local-to-world-coordinates/%f,%f" % (tileId, x, y)
    r = session.get(request_url)
    try:
        return r.json()
    except:
        logger.error(r.text)


<<<<<<< HEAD
@renderaccess
def world_to_local_coordinates_batch(stack, z, data, host=None,
                                     port=None, owner=None, project=None,
                                     session=requests.session(),
                                     render=None, **kwargs):
=======
def world_to_local_coordinates_batch(stack, data,z, render=None, host=None,
                                     port=None, owner=None, project=None, execute_local=True,
                                     session=requests.session(), **kwargs):
>>>>>>> 35ca6c01
    ''''''
    request_url = format_preamble(
        host, port, owner, project, stack) + \
        "/z/%s/world-to-local-coordinates" % (str(z))
    r = session.put(request_url, data=data,
                    headers={"content-type": "application/json"})
    return r.json()


# FIXME different inputs than world_to_local?
@renderaccess
def local_to_world_coordinates_batch(stack, data, z, host=None,
                                     port=None, owner=None, project=None,
                                     session=requests.session(),
                                     render=None, **kwargs):
    request_url = format_preamble(
        host, port, owner, project, stack) + \
        "/z/%s/local-to-world-coordinates" % (str(z))
    r = session.put(request_url, data=data,
                    headers={"content-type": "application/json"})
    try:
        return r.json()
    except:
        logger.error(r.text)

def package_point_match_data_into_json(dataarray,tileId,local_or_world='local'):
    dlist = []
    for i in range(dataarray.shape[0]):
        d = {}
        d['tileId'] = tileId
        d[local_or_world] = [dataarray[i, 0], dataarray[i, 1]]
        dlist.append(d)
    return json.dumps(dlist)

def unpackage_world_to_local_point_match_from_json(json_answer,tileId):
    answer = np.zeros((len(json_answer),2))
    for i, local_answer in enumerate(json_answer):
        coord = next(ans for ans in local_answer if ans['tileId']==tileId)
        c=coord['local']
        answer[i, 0] = c[0]
        answer[i, 1] = c[1]
    return answer

<<<<<<< HEAD
@renderaccess
def world_to_local_coordinates_array(stack, dataarray, tileId, z=0,
                                     host=None, port=None,
                                     owner=None, project=None,
                                     session=requests.session(),
                                     render=None, **kwargs):
    ''''''

    request_url = format_preamble(
        host, port, owner, project, stack) + \
        "/z/%d/world-to-local-coordinates" % (z)
    dlist = []
    for i in range(dataarray.shape[0]):
        d = {}
        d['tileId'] = tileId
        d['world'] = [dataarray[i, 0], dataarray[i, 1]]
        dlist.append(d)
    jsondata = json.dumps(dlist)
    r = session.put(request_url, data=jsondata,
                    headers={"content-type": "application/json"})
    json_answer = r.json()
    try:
        answer = np.zeros(dataarray.shape)
        for i, coord in enumerate(json_answer):
            c = coord['local']
            answer[i, 0] = c[0]
            answer[i, 1] = c[1]
        return answer
    except:
        logger.error(json_answer)
=======
def unpackage_local_to_world_point_match_from_json(json_answer):
    logger.debug("json_answer_length %d"%len(json_answer))
    answer = np.zeros((len(json_answer),2))
    for i, coord in enumerate(json_answer):
        c = coord['world']
        answer[i, 0] = c[0]
        answer[i, 1] = c[1]
    return answer

def world_to_local_coordinates_array(stack, dataarray, tileId, z,
                                     render=None, host=None, port=None,
                                     owner=None, project=None, client_script = None,
                                     doClientSide = False,number_of_threads=20,
                                     session=requests.session(), **kwargs):
    ''''''

    if render is not None:
        if not isinstance(render, Render):
            raise ValueError('invalid Render object specified!')
        return world_to_local_coordinates_array(
            stack, dataarray, tileId, z, **render.make_kwargs(
                host=host, port=port, owner=owner, project=project,
                client_script = client_script,
                **{'session': session,'doClientSide':doClientSide,'number_of_threads':20}))
>>>>>>> 35ca6c01

    jsondata =   package_point_match_data_into_json(dataarray,tileId,'world')
    if doClientSide:
        json_answer = world_to_local_coordinates_clientside(stack,jsondata,tileId,z,
                                                            host=host,port=port,owner=owner,
                                                            project=project,
                                                            client_script=client_script,
                                                            number_of_threads=number_of_threads)
    else:
        json_answer = world_to_local_coordinates_batch(stack,jsondata,z,
                                                       host=host,port=port,
                                                       owner=owner,project=project,
                                                       session=session)
    #print json_answer
    #try:
    return unpackage_world_to_local_point_match_from_json(json_answer,tileId)
    #except:
    #    logger.error('could not unpackage world_to_local answer')
    #    logger.error(json_answer)

<<<<<<< HEAD
@renderaccess
def local_to_world_coordinates_array(stack, dataarray, tileId, z=0,
                                     host=None, port=None,
                                     owner=None, project=None,
                                     session=requests.session(),
                                     render=None, **kwargs):
    ''''''
    request_url = format_preamble(
        host, port, owner, project, stack) + \
        "/z/%d/local-to-world-coordinates" % (z)
    dlist = []
    for i in range(dataarray.shape[0]):
        d = {}
        d['tileId'] = tileId
        d['local'] = [dataarray[i, 0], dataarray[i, 1]]
        dlist.append(d)
    jsondata = json.dumps(dlist)
    r = session.put(request_url, data=jsondata,
                    headers={"content-type": "application/json"})
    json_answer = r.json()
    try:
        answer = np.zeros(dataarray.shape)
        print dataarray.shape
        print len(json_answer)
        for i, coord in enumerate(json_answer):
            c = coord['world']
            answer[i, 0] = c[0]
            answer[i, 1] = c[1]
        return answer
    except:
        logger.error(json_answer)
=======
def local_to_world_coordinates_array(stack, dataarray, tileId, z,
                                     render=None, host=None, port=None,
                                     owner=None, project=None, client_script = None,
                                     doClientSide = False, number_of_threads=20,
                                     session=requests.session(), **kwargs):
    ''''''
    if render is not None:
        if not isinstance(render, Render):
            raise ValueError('invalid Render object specified!')
        return local_to_world_coordinates_array(
            stack, dataarray, tileId, z,**render.make_kwargs(
                host=host, port=port, owner=owner, project=project,
                client_script = client_script,
                **{'session': session,'doClientSide':doClientSide,'number_of_threads':number_of_threads}))

    jsondata = package_point_match_data_into_json(dataarray,tileId,'local')
    if doClientSide:
        json_answer = local_to_world_coordinates_clientside(stack,jsondata,tileId,z,
                                                            host=host,port=port,owner=owner,project=project,
                                                            client_script=client_script,
                                                            number_of_threads=number_of_threads)
    else:
        json_answer = local_to_world_coordinates_batch(stack,jsondata,z,
                                                       host=host,port=port,owner=owner,
                                                       project=project,session=session)
    #try:
    return unpackage_local_to_world_point_match_from_json(json_answer)
    #except:
    #    logger.error('could not unpackage local_to_world answer')
    #    logger.error(json_answer)

def map_coordinates_clientside(stack,jsondata,tileId,z,host,port,owner,project,client_script,isLocalToWorld=False,number_of_threads=20):
    #write point match json to temp file on disk
    json_infile,json_inpath = tempfile.mkstemp(prefix='render_coordinates_in_',suffix='.json')
    fp = open(json_inpath,'w')
    fp.write(jsondata)
    fp.close()

    #json.dump(jsondata,open(json_inpath,'w'))

    #get a temporary location for the output
    json_outpath = tempfile.mktemp(prefix='render_coordinates_out_',suffix='.json')



    #define arguments
    args = ['--baseDataUrl','http://%s:%d/render-ws/v1'%(host,port),
            '--owner',owner,
            '--project',project,
            '--stack',stack,
            '--z',str(z),
            '--fromJson',json_inpath,
            '--toJson',json_outpath,
            '--numberOfThreads',str(number_of_threads)]
    if isLocalToWorld:
        args+=['--localToWorld']

    #call the java client
    call_run_ws_client('org.janelia.render.client.CoordinateClient', add_args=args, client_script=client_script)

    #return the json results
    #try:
    return json.load(open(json_outpath,'r'))
    #except:
    #    logger.error('failed to load json after map_coordinates_clientside:\n%s'%json.dumps(jsondata))

def world_to_local_coordinates_clientside(stack,jsondata,tileId,z,render=None,
                                          host=None,port=None,owner=None,
                                          project=None,client_script=None,
                                          number_of_threads=20,
                                          session=requests.session(),**kwargs):
    if render is not None:
        if not isinstance(render, Render):
            raise ValueError('invalid Render object specified!')
        return world_to_local_coordinates_clientside(
            stack, dataarray, tileId, z,**render.make_kwargs(
                host=host, port=port, owner=owner, project=project,
                client_script=client_script,
                **{'session': session,'number_of_threads':20}))

    return map_coordinates_clientside(stack,jsondata,tileId,z,
                                      host=host,port=port,owner=owner,
                                      project=project,client_script=client_script,
                                      isLocalToWorld=False,number_of_threads=number_of_threads)

def local_to_world_coordinates_clientside(stack,jsondata,tileId,z,render=None,
                                          host=None,port=None,owner=None,
                                          project=None,client_script=None,
                                          number_of_threads=20,
                                          session=requests.session(),**kwargs):
    if render is not None:
        if not isinstance(render, Render):
            raise ValueError('invalid Render object specified!')
        return local_to_world_coordinates_clientside(
            stack, dataarray, tileId, z,**render.make_kwargs(
                host=host, port=port, owner=owner, project=project,
                client_script=client_script,
                **{'session': session,'number_of_threads':20}))

    return map_coordinates_clientside(stack,jsondata,tileId,z,
                                      host=host,port=port,owner=owner,
                                      project=project,client_script=client_script,
                                      isLocalToWorld=True,number_of_threads=number_of_threads)
>>>>>>> 35ca6c01
<|MERGE_RESOLUTION|>--- conflicted
+++ resolved
@@ -2,19 +2,14 @@
 '''
 coordinate mapping functions for render api
 '''
-
-<<<<<<< HEAD
 from .render import Render, format_preamble, renderaccess
-import logging
-=======
-from .render import Render, format_preamble
 from .client import call_run_ws_client
->>>>>>> 35ca6c01
 import requests
 import json
 import numpy as np
 import logging
 import tempfile
+
 logger = logging.getLogger(__name__)
 
 
@@ -50,17 +45,13 @@
         logger.error(r.text)
 
 
-<<<<<<< HEAD
-@renderaccess
-def world_to_local_coordinates_batch(stack, z, data, host=None,
+@renderaccess
+def world_to_local_coordinates_batch(stack, data, z, host=None,
                                      port=None, owner=None, project=None,
+                                     execute_local=True,
                                      session=requests.session(),
                                      render=None, **kwargs):
-=======
-def world_to_local_coordinates_batch(stack, data,z, render=None, host=None,
-                                     port=None, owner=None, project=None, execute_local=True,
-                                     session=requests.session(), **kwargs):
->>>>>>> 35ca6c01
+
     ''''''
     request_url = format_preamble(
         host, port, owner, project, stack) + \
@@ -70,7 +61,6 @@
     return r.json()
 
 
-# FIXME different inputs than world_to_local?
 @renderaccess
 def local_to_world_coordinates_batch(stack, data, z, host=None,
                                      port=None, owner=None, project=None,
@@ -86,7 +76,9 @@
     except:
         logger.error(r.text)
 
-def package_point_match_data_into_json(dataarray,tileId,local_or_world='local'):
+
+def package_point_match_data_into_json(dataarray, tileId,
+                                       local_or_world='local'):
     dlist = []
     for i in range(dataarray.shape[0]):
         d = {}
@@ -95,22 +87,23 @@
         dlist.append(d)
     return json.dumps(dlist)
 
-def unpackage_world_to_local_point_match_from_json(json_answer,tileId):
-    answer = np.zeros((len(json_answer),2))
+
+def unpackage_world_to_local_point_match_from_json(json_answer, tileId):
+    answer = np.zeros((len(json_answer), 2))
     for i, local_answer in enumerate(json_answer):
-        coord = next(ans for ans in local_answer if ans['tileId']==tileId)
-        c=coord['local']
+        coord = next(ans for ans in local_answer if ans['tileId'] == tileId)
+        c = coord['local']
         answer[i, 0] = c[0]
         answer[i, 1] = c[1]
     return answer
 
-<<<<<<< HEAD
-@renderaccess
-def world_to_local_coordinates_array(stack, dataarray, tileId, z=0,
-                                     host=None, port=None,
-                                     owner=None, project=None,
-                                     session=requests.session(),
-                                     render=None, **kwargs):
+
+@renderaccess
+def old_world_to_local_coordinates_array(stack, dataarray, tileId, z=0,
+                                         host=None, port=None,
+                                         owner=None, project=None,
+                                         session=requests.session(),
+                                         render=None, **kwargs):
     ''''''
 
     request_url = format_preamble(
@@ -135,59 +128,45 @@
         return answer
     except:
         logger.error(json_answer)
-=======
+
+
 def unpackage_local_to_world_point_match_from_json(json_answer):
-    logger.debug("json_answer_length %d"%len(json_answer))
-    answer = np.zeros((len(json_answer),2))
+    logger.debug("json_answer_length %d" % len(json_answer))
+    answer = np.zeros((len(json_answer), 2))
     for i, coord in enumerate(json_answer):
         c = coord['world']
         answer[i, 0] = c[0]
         answer[i, 1] = c[1]
     return answer
 
+
+@renderaccess
 def world_to_local_coordinates_array(stack, dataarray, tileId, z,
                                      render=None, host=None, port=None,
-                                     owner=None, project=None, client_script = None,
-                                     doClientSide = False,number_of_threads=20,
+                                     owner=None, project=None,
+                                     client_script=None,
+                                     doClientSide=False, number_of_threads=20,
                                      session=requests.session(), **kwargs):
     ''''''
-
-    if render is not None:
-        if not isinstance(render, Render):
-            raise ValueError('invalid Render object specified!')
-        return world_to_local_coordinates_array(
-            stack, dataarray, tileId, z, **render.make_kwargs(
-                host=host, port=port, owner=owner, project=project,
-                client_script = client_script,
-                **{'session': session,'doClientSide':doClientSide,'number_of_threads':20}))
->>>>>>> 35ca6c01
-
-    jsondata =   package_point_match_data_into_json(dataarray,tileId,'world')
+    jsondata = package_point_match_data_into_json(dataarray, tileId, 'world')
     if doClientSide:
-        json_answer = world_to_local_coordinates_clientside(stack,jsondata,tileId,z,
-                                                            host=host,port=port,owner=owner,
-                                                            project=project,
-                                                            client_script=client_script,
-                                                            number_of_threads=number_of_threads)
+        json_answer = world_to_local_coordinates_clientside(
+            stack, jsondata, tileId, z, host=host, port=port, owner=owner,
+            project=project, client_script=client_script,
+            number_of_threads=number_of_threads)
     else:
-        json_answer = world_to_local_coordinates_batch(stack,jsondata,z,
-                                                       host=host,port=port,
-                                                       owner=owner,project=project,
-                                                       session=session)
-    #print json_answer
-    #try:
-    return unpackage_world_to_local_point_match_from_json(json_answer,tileId)
-    #except:
-    #    logger.error('could not unpackage world_to_local answer')
-    #    logger.error(json_answer)
-
-<<<<<<< HEAD
-@renderaccess
-def local_to_world_coordinates_array(stack, dataarray, tileId, z=0,
-                                     host=None, port=None,
-                                     owner=None, project=None,
-                                     session=requests.session(),
-                                     render=None, **kwargs):
+        json_answer = world_to_local_coordinates_batch(
+            stack, jsondata, z, host=host, port=port, owner=owner,
+            project=project, session=session)
+    return unpackage_world_to_local_point_match_from_json(json_answer, tileId)
+
+
+@renderaccess
+def old_local_to_world_coordinates_array(stack, dataarray, tileId, z=0,
+                                         host=None, port=None,
+                                         owner=None, project=None,
+                                         session=requests.session(),
+                                         render=None, **kwargs):
     ''''''
     request_url = format_preamble(
         host, port, owner, project, stack) + \
@@ -213,108 +192,90 @@
         return answer
     except:
         logger.error(json_answer)
-=======
+
+
+@renderaccess
 def local_to_world_coordinates_array(stack, dataarray, tileId, z,
                                      render=None, host=None, port=None,
-                                     owner=None, project=None, client_script = None,
-                                     doClientSide = False, number_of_threads=20,
+                                     owner=None, project=None,
+                                     client_script=None,
+                                     doClientSide=False, number_of_threads=20,
                                      session=requests.session(), **kwargs):
     ''''''
-    if render is not None:
-        if not isinstance(render, Render):
-            raise ValueError('invalid Render object specified!')
-        return local_to_world_coordinates_array(
-            stack, dataarray, tileId, z,**render.make_kwargs(
-                host=host, port=port, owner=owner, project=project,
-                client_script = client_script,
-                **{'session': session,'doClientSide':doClientSide,'number_of_threads':number_of_threads}))
-
-    jsondata = package_point_match_data_into_json(dataarray,tileId,'local')
+    jsondata = package_point_match_data_into_json(dataarray, tileId, 'local')
     if doClientSide:
-        json_answer = local_to_world_coordinates_clientside(stack,jsondata,tileId,z,
-                                                            host=host,port=port,owner=owner,project=project,
-                                                            client_script=client_script,
-                                                            number_of_threads=number_of_threads)
+        json_answer = local_to_world_coordinates_clientside(
+            stack, jsondata, tileId, z, host=host, port=port, owner=owner,
+            project=project, client_script=client_script,
+            number_of_threads=number_of_threads)
     else:
-        json_answer = local_to_world_coordinates_batch(stack,jsondata,z,
-                                                       host=host,port=port,owner=owner,
-                                                       project=project,session=session)
-    #try:
+        json_answer = local_to_world_coordinates_batch(
+            stack, jsondata, z, host=host, port=port, owner=owner,
+            project=project, session=session)
     return unpackage_local_to_world_point_match_from_json(json_answer)
-    #except:
-    #    logger.error('could not unpackage local_to_world answer')
-    #    logger.error(json_answer)
-
-def map_coordinates_clientside(stack,jsondata,tileId,z,host,port,owner,project,client_script,isLocalToWorld=False,number_of_threads=20):
-    #write point match json to temp file on disk
-    json_infile,json_inpath = tempfile.mkstemp(prefix='render_coordinates_in_',suffix='.json')
-    fp = open(json_inpath,'w')
-    fp.write(jsondata)
-    fp.close()
-
-    #json.dump(jsondata,open(json_inpath,'w'))
-
-    #get a temporary location for the output
-    json_outpath = tempfile.mktemp(prefix='render_coordinates_out_',suffix='.json')
-
-
-
-    #define arguments
-    args = ['--baseDataUrl','http://%s:%d/render-ws/v1'%(host,port),
-            '--owner',owner,
-            '--project',project,
-            '--stack',stack,
-            '--z',str(z),
-            '--fromJson',json_inpath,
-            '--toJson',json_outpath,
-            '--numberOfThreads',str(number_of_threads)]
+
+
+def map_coordinates_clientside(stack, jsondata, tileId, z, host, port, owner,
+                               project, client_script, isLocalToWorld=False,
+                               number_of_threads=20):
+    # write point match json to temp file on disk
+    json_infile, json_inpath = tempfile.mkstemp(
+        prefix='render_coordinates_in_', suffix='.json')
+    with open(json_inpath, 'w') as fp:
+        fp.write(jsondata)
+
+    # json.dump(jsondata,open(json_inpath,'w'))
+
+    # get a temporary location for the output
+    json_outpath = tempfile.mktemp(
+        prefix='render_coordinates_out_', suffix='.json')
+
+    # define arguments
+    args = ['--baseDataUrl', 'http://%s:%d/render-ws/v1' % (host, port),
+            '--owner', owner,
+            '--project', project,
+            '--stack', stack,
+            '--z', str(z),
+            '--fromJson', json_inpath,
+            '--toJson', json_outpath,
+            '--numberOfThreads', str(number_of_threads)]
     if isLocalToWorld:
-        args+=['--localToWorld']
-
-    #call the java client
-    call_run_ws_client('org.janelia.render.client.CoordinateClient', add_args=args, client_script=client_script)
-
-    #return the json results
-    #try:
-    return json.load(open(json_outpath,'r'))
-    #except:
-    #    logger.error('failed to load json after map_coordinates_clientside:\n%s'%json.dumps(jsondata))
-
-def world_to_local_coordinates_clientside(stack,jsondata,tileId,z,render=None,
-                                          host=None,port=None,owner=None,
-                                          project=None,client_script=None,
+        args += ['--localToWorld']
+
+    # call the java client
+    call_run_ws_client('org.janelia.render.client.CoordinateClient',
+                       add_args=args, client_script=client_script)
+
+    # return the json results
+    return json.load(open(json_outpath, 'r'))
+
+
+@renderaccess
+def world_to_local_coordinates_clientside(stack, jsondata, tileId, z,
+                                          host=None, port=None, owner=None,
+                                          project=None, client_script=None,
                                           number_of_threads=20,
-                                          session=requests.session(),**kwargs):
-    if render is not None:
-        if not isinstance(render, Render):
-            raise ValueError('invalid Render object specified!')
-        return world_to_local_coordinates_clientside(
-            stack, dataarray, tileId, z,**render.make_kwargs(
-                host=host, port=port, owner=owner, project=project,
-                client_script=client_script,
-                **{'session': session,'number_of_threads':20}))
-
-    return map_coordinates_clientside(stack,jsondata,tileId,z,
-                                      host=host,port=port,owner=owner,
-                                      project=project,client_script=client_script,
-                                      isLocalToWorld=False,number_of_threads=number_of_threads)
-
-def local_to_world_coordinates_clientside(stack,jsondata,tileId,z,render=None,
-                                          host=None,port=None,owner=None,
-                                          project=None,client_script=None,
+                                          session=requests.session(),
+                                          render=None, **kwargs):
+
+    return map_coordinates_clientside(stack, jsondata, tileId, z,
+                                      host=host, port=port, owner=owner,
+                                      project=project,
+                                      client_script=client_script,
+                                      isLocalToWorld=False,
+                                      number_of_threads=number_of_threads)
+
+
+@renderaccess
+def local_to_world_coordinates_clientside(stack, jsondata, tileId, z,
+                                          host=None, port=None, owner=None,
+                                          project=None, client_script=None,
                                           number_of_threads=20,
-                                          session=requests.session(),**kwargs):
-    if render is not None:
-        if not isinstance(render, Render):
-            raise ValueError('invalid Render object specified!')
-        return local_to_world_coordinates_clientside(
-            stack, dataarray, tileId, z,**render.make_kwargs(
-                host=host, port=port, owner=owner, project=project,
-                client_script=client_script,
-                **{'session': session,'number_of_threads':20}))
-
-    return map_coordinates_clientside(stack,jsondata,tileId,z,
-                                      host=host,port=port,owner=owner,
-                                      project=project,client_script=client_script,
-                                      isLocalToWorld=True,number_of_threads=number_of_threads)
->>>>>>> 35ca6c01
+                                          session=requests.session(),
+                                          render=None, **kwargs):
+    return map_coordinates_clientside(stack, jsondata, tileId, z,
+                                      host=host, port=port, owner=owner,
+                                      project=project,
+                                      client_script=client_script,
+                                      isLocalToWorld=True,
+                                      number_of_threads=number_of_threads)