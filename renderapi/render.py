--- conflicted
+++ resolved
@@ -56,15 +56,10 @@
         run function from object
             technically shorter than adding render=Render to kwargs
         '''
-<<<<<<< HEAD
-        # TODO WARNING I think renderaccess can default to
+        # FIXME WARNING I think renderaccess can default to
         # another render if defined in args (test/squash)
         kwargs['render'] = self
         return f(*args, **kwargs)
-=======
-        #args, kwargs = fitargspec(f, args, kwargs)
-        return f(*args, **self.make_kwargs(**kwargs))
->>>>>>> 53e54ec7
 
 
 class RenderClient(Render):
@@ -99,13 +94,8 @@
 
 
 def connect(host=None, port=None, owner=None, project=None,
-<<<<<<< HEAD
             client_scripts=None, client_script=None, memGB=None,
             json_dict=None, force_http=True, **kwargs):
-=======
-           client_scripts=None, client_script=None, memGB=None,
-           json_dict=None, force_http=True, **kwargs):
->>>>>>> 53e54ec7
     '''helper function to connect to a render instance'''
     if host is None:
         if 'RENDER_HOST' not in os.environ:
@@ -116,14 +106,9 @@
         else:
             host = os.environ['RENDER_HOST']
     if force_http:
-<<<<<<< HEAD
         host = (host if host.startswith('http')
                 else 'http://{}'.format(host))
 
-=======
-       host = (host if host.startswith('http')
-               else 'http://{}'.format(host))
->>>>>>> 53e54ec7
     if port is None:
         if 'RENDER_PORT' not in os.environ:
             port = str(int(raw_input("Enter Render Port: ")))
