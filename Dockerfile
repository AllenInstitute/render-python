<<<<<<< HEAD
FROM fcollman/render
MAINTAINER Forrest Collman (forrest.collman@gmail.com)

#install anaconda
=======
FROM atbigdawg:5000/fcollman/render:forrest
MAINTAINER Forrest Collman (forrest.collman@gmail.com)

ENV LANG=C.UTF-8 LC_ALL=C.UTF-8

>>>>>>> 90507245
RUN apt-get update --fix-missing && apt-get install -y wget bzip2 ca-certificates \
    libglib2.0-0 libxext6 libsm6 libxrender1 \
    git mercurial subversion

<<<<<<< HEAD
=======
RUN echo 'export PATH=/opt/conda/bin:$PATH' > /etc/profile.d/conda.sh && \
    wget --quiet https://repo.continuum.io/archive/Anaconda2-4.3.1-Linux-x86_64.sh -O ~/anaconda.sh && \
    /bin/bash ~/anaconda.sh -b -p /opt/conda && \
    rm ~/anaconda.sh

>>>>>>> 90507245
RUN apt-get install -y curl grep sed dpkg && \
    TINI_VERSION=`curl https://github.com/krallin/tini/releases/latest | grep -o "/v.*\"" | sed 's:^..\(.*\).$:\1:'` && \
    curl -L "https://github.com/krallin/tini/releases/download/v${TINI_VERSION}/tini_${TINI_VERSION}.deb" > tini.deb && \
    dpkg -i tini.deb && \
<<<<<<< HEAD
    rm tini.deb

RUN echo 'export PATH=/opt/conda/bin:$PATH' > /etc/profile.d/conda.sh && \
wget --quiet https://repo.continuum.io/archive/Anaconda2-4.3.1-Linux-x86_64.sh -O ~/anaconda.sh && \
/bin/bash ~/anaconda.sh -b -p /opt/conda && \
rm ~/anaconda.sh

ENV PATH /opt/conda/bin:$PATH
=======
    rm tini.deb && \
    apt-get clean

ENV PATH /opt/conda/bin:$PATH

#install java
# auto validate license
RUN echo oracle-java8-installer shared/accepted-oracle-license-v1-1 select true | /usr/bin/debconf-set-selections
RUN echo "deb http://ppa.launchpad.net/webupd8team/java/ubuntu trusty main" | tee /etc/apt/sources.list.d/webupd8team-java.list
RUN echo "deb-src http://ppa.launchpad.net/webupd8team/java/ubuntu trusty main" | tee -a /etc/apt/sources.list.d/webupd8team-java.list
RUN apt-key adv --keyserver hkp://keyserver.ubuntu.com:80 --recv-keys EEA14886
RUN apt-get update
RUN apt-get install oracle-java8-installer -y
ENV JAVA_HOME /usr/lib/jvm/java-8-oracle
>>>>>>> 90507245

#install pathos,multiprocess with gcc
RUN apt-get install gcc -y
RUN apt-get install build-essential -y
RUN apt-get clean
RUN pip install multiprocess
RUN pip install pathos

#install components for common render-python apps
#jupyter notebook, shapely with geos
RUN /opt/conda/bin/conda install jupyter -y
RUN apt-get install libgeos-dev -y
RUN pip install shapely==1.6b2
<<<<<<< HEAD
RUN apt-get clean
=======
RUN pip install opencv-python

RUN apt-get install imagemagick -y
>>>>>>> 90507245

#install render python using pip from github
#RUN pip install -e git+https://github.com/fcollman/render-python.git@master#egg=render-python

RUN pip install coverage==4.1 \
mock==2.0.0 \
pep8==1.7.0 \
pytest==3.0.5 \
pytest-cov==2.2.1 \
pytest-pep8==1.0.6 \
pytest-xdist==1.14 \
flake8>=3.0.4 \
pylint>=1.5.4
RUN mkdir -p /usr/local/render-python
COPY . /usr/local/render-python
WORKDIR /usr/local/render-python
RUN python setup.py install

ENTRYPOINT [ "/usr/bin/tini", "--" ]
CMD [ "/bin/bash" ]<|MERGE_RESOLUTION|>--- conflicted
+++ resolved
@@ -1,41 +1,21 @@
-<<<<<<< HEAD
-FROM fcollman/render
-MAINTAINER Forrest Collman (forrest.collman@gmail.com)
-
-#install anaconda
-=======
 FROM atbigdawg:5000/fcollman/render:forrest
 MAINTAINER Forrest Collman (forrest.collman@gmail.com)
 
 ENV LANG=C.UTF-8 LC_ALL=C.UTF-8
 
->>>>>>> 90507245
 RUN apt-get update --fix-missing && apt-get install -y wget bzip2 ca-certificates \
     libglib2.0-0 libxext6 libsm6 libxrender1 \
     git mercurial subversion
 
-<<<<<<< HEAD
-=======
 RUN echo 'export PATH=/opt/conda/bin:$PATH' > /etc/profile.d/conda.sh && \
     wget --quiet https://repo.continuum.io/archive/Anaconda2-4.3.1-Linux-x86_64.sh -O ~/anaconda.sh && \
     /bin/bash ~/anaconda.sh -b -p /opt/conda && \
     rm ~/anaconda.sh
 
->>>>>>> 90507245
 RUN apt-get install -y curl grep sed dpkg && \
     TINI_VERSION=`curl https://github.com/krallin/tini/releases/latest | grep -o "/v.*\"" | sed 's:^..\(.*\).$:\1:'` && \
     curl -L "https://github.com/krallin/tini/releases/download/v${TINI_VERSION}/tini_${TINI_VERSION}.deb" > tini.deb && \
     dpkg -i tini.deb && \
-<<<<<<< HEAD
-    rm tini.deb
-
-RUN echo 'export PATH=/opt/conda/bin:$PATH' > /etc/profile.d/conda.sh && \
-wget --quiet https://repo.continuum.io/archive/Anaconda2-4.3.1-Linux-x86_64.sh -O ~/anaconda.sh && \
-/bin/bash ~/anaconda.sh -b -p /opt/conda && \
-rm ~/anaconda.sh
-
-ENV PATH /opt/conda/bin:$PATH
-=======
     rm tini.deb && \
     apt-get clean
 
@@ -50,7 +30,6 @@
 RUN apt-get update
 RUN apt-get install oracle-java8-installer -y
 ENV JAVA_HOME /usr/lib/jvm/java-8-oracle
->>>>>>> 90507245
 
 #install pathos,multiprocess with gcc
 RUN apt-get install gcc -y
@@ -64,26 +43,13 @@
 RUN /opt/conda/bin/conda install jupyter -y
 RUN apt-get install libgeos-dev -y
 RUN pip install shapely==1.6b2
-<<<<<<< HEAD
-RUN apt-get clean
-=======
 RUN pip install opencv-python
 
 RUN apt-get install imagemagick -y
->>>>>>> 90507245
 
 #install render python using pip from github
 #RUN pip install -e git+https://github.com/fcollman/render-python.git@master#egg=render-python
 
-RUN pip install coverage==4.1 \
-mock==2.0.0 \
-pep8==1.7.0 \
-pytest==3.0.5 \
-pytest-cov==2.2.1 \
-pytest-pep8==1.0.6 \
-pytest-xdist==1.14 \
-flake8>=3.0.4 \
-pylint>=1.5.4
 RUN mkdir -p /usr/local/render-python
 COPY . /usr/local/render-python
 WORKDIR /usr/local/render-python
