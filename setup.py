#!/usr/bin/env python
from setuptools import setup, find_packages
import sys
from setuptools.command.test import test as TestCommand


class PyTest(TestCommand):
    user_options = [('pytest-args=', 'a', "Arguments to pass to pytest")]

    def initialize_options(self):
        TestCommand.initialize_options(self)
        self.pytest_args = ""

    def run_tests(self):
        # import here, cause outside the eggs aren't loaded
        import shlex
        import pytest
        self.pytest_args += " --cov=renderapi --cov-report html "\
                            "--junitxml=test-reports/test.xml"

        errno = pytest.main(shlex.split(self.pytest_args))
        sys.exit(errno)


with open('test_requirements.txt', 'r') as f:
    test_required = f.read().splitlines()

with open('requirements.txt', 'r') as f:
    required = f.read().splitlines()

setup(name='render-python',
<<<<<<< HEAD
      version='2.0.0',
=======
      use_scm_version=True,
>>>>>>> e9ccd3e4
      description=' a python API to interact via python with render '
                  'databases see https://github.com/saalfeldlab/render',
      author='Forrest Collman, Russel Torres, Eric Perlman, Sharmi Seshamani',
      author_email='forrest.collman@gmail.com',
      url='https://github.com/fcollman/render-python',
      packages=find_packages(),
      setup_requires=['setuptools_scm'],
      install_requires=required,
      tests_require=test_required,
      cmdclass={'test': PyTest},)<|MERGE_RESOLUTION|>--- conflicted
+++ resolved
@@ -29,11 +29,7 @@
     required = f.read().splitlines()
 
 setup(name='render-python',
-<<<<<<< HEAD
-      version='2.0.0',
-=======
       use_scm_version=True,
->>>>>>> e9ccd3e4
       description=' a python API to interact via python with render '
                   'databases see https://github.com/saalfeldlab/render',
       author='Forrest Collman, Russel Torres, Eric Perlman, Sharmi Seshamani',
