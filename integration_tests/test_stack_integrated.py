import renderapi
import pytest
import tempfile
import os
import logging
import sys
import json
import numpy as np
from test_data import (render_host, render_port,
                       client_script_location, tilespec_file, tform_file)

root = logging.getLogger()
root.setLevel(logging.DEBUG)

ch = logging.StreamHandler(sys.stdout)
ch.setLevel(logging.DEBUG)
formatter = logging.Formatter(
    '%(asctime)s - %(name)s - %(levelname)s - %(message)s')
ch.setFormatter(formatter)
root.addHandler(ch)


@pytest.fixture(scope='module')
def render():
    render_test_parameters = {
        'host': render_host,
        'port': render_port,
        'owner': 'test',
        'project': 'test_project',
        'client_scripts': client_script_location}
    return renderapi.render.connect(**render_test_parameters)


@pytest.fixture
def simpletilespec():
    mml = renderapi.tilespec.MipMapLevel(0, '/not/a/path.jpg')
    tform = renderapi.transform.AffineModel()
    layout = renderapi.tilespec.Layout(sectionId="section0",
                                       scopeId="testscope",
                                       cameraId="testcamera",
                                       imageRow=1,
                                       imageCol=1,
                                       stageX=40.0,
                                       stageY=50.0,
                                       rotation=0)
    ts = renderapi.tilespec.TileSpec(tileId="1000",
                                     width=2048,
                                     height=2048,
                                     mipMapLevels=[mml],
                                     z=0,
                                     tforms=[tform],
                                     layout=layout)
    return ts


@pytest.fixture(scope='module')
def render_example_tilespec_and_transforms():
    with open(tilespec_file, 'r') as f:
        ts_json = json.load(f)
    with open(tform_file, 'r') as f:
        tform_json = json.load(f)

    tilespecs = [renderapi.tilespec.TileSpec(json=ts) for ts in ts_json]
    tforms = [renderapi.transform.load_transform_json(td) for td in tform_json]
    print tforms
    return (tilespecs, tforms)


def test_stack_creation_deletion(render):
    test_stack = 'test_stack1'
    r = render.run(renderapi.stack.create_stack,
                   test_stack, force_resolution=True)
    assert (r.status_code == 201)

    sv = render.run(renderapi.stack.get_stack_metadata, test_stack)
    assert (sv is not None)

    assert(sv.stackResolutionX == 1.0)
    assert(sv.stackResolutionY == 1.0)
    assert(sv.stackResolutionZ == 1.0)

    owners = render.run(renderapi.render.get_owners)
    assert('test' in owners)

    projects = render.run(renderapi.render.get_projects_by_owner)
    assert('test_project' in projects)

    stacks = render.run(renderapi.render.get_stacks_by_owner_project)
    assert(test_stack in stacks)

    r = render.run(renderapi.stack.delete_stack, test_stack)

    assert (r.status_code != 400)


def test_failed_metadata(render):
    with pytest.raises(renderapi.errors.RenderError):
        render.run(renderapi.stack.get_stack_metadata, 'NOTASTACKNAME')


def test_set_stack_metadata(render):
    test_stack = 'test_stack2'
    r = render.run(renderapi.stack.create_stack,
                   test_stack, force_resolution=True)
    assert (r.status_code == 201)

    sv = render.run(renderapi.stack.get_stack_metadata, test_stack)
    sv.stackResolutionX = 2.0
    sv.stackResolutionY = 3.0
    sv.stackResolutionZ = 4.0

    r = render.run(renderapi.stack.set_stack_metadata, test_stack, sv)
    assert r.status_code == 201
    sv = render.run(renderapi.stack.get_stack_metadata, test_stack)
    assert sv.stackResolutionX == 2.0
    assert sv.stackResolutionY == 3.0
    assert sv.stackResolutionZ == 4.0


def test_simple_import(render, simpletilespec, tmpdir):
    # open a temporary file
    tfile = tmpdir.join('testfile.json')
    fp = tfile.open('w')

    # write the file to disk
    renderapi.utils.renderdump([simpletilespec], fp)
    fp.close()

    r = render.run(renderapi.stack.create_stack,
                   'test_insert', force_resolution=True)
    render.run(renderapi.client.import_single_json_file,
               'test_insert', str(tfile))
    r = render.run(renderapi.stack.set_stack_state,
                   'test_insert', 'COMPLETE')
    assert (r.status_code == 201)
    ts_out = render.run(renderapi.tilespec.get_tile_spec,
                        'test_insert', simpletilespec.tileId)
    assert (ts_out.z == simpletilespec.z)
    render.run(renderapi.stack.delete_stack, 'test_insert')


def test_simple_import_with_transforms(
        render, render_example_tilespec_and_transforms, tmpdir):
    (tilespecs, tforms) = render_example_tilespec_and_transforms

    # open a temporary file
    tilespecfile = tmpdir.join('tilespecs.json')
    fp = tilespecfile.open('w')
    # write the file to disk
    renderapi.utils.renderdump(tilespecs, fp)
    fp.close()

    transformfile = tmpdir.join('transforms.json')
    fp = transformfile.open('w')
    # write the file to disk
    renderapi.utils.renderdump(tforms, fp)
    fp.close()

    r = render.run(renderapi.stack.create_stack,
                   'test_insert_tform', force_resolution=True)
    render.run(renderapi.client.import_single_json_file, 'test_insert_tform',
               str(tilespecfile), transformFile=str(transformfile))
    r = render.run(renderapi.stack.set_stack_state,
                   'test_insert_tform', 'COMPLETE')
    assert r.status_code == 201
    ts_out = render.run(renderapi.tilespec.get_tile_spec,
                        'test_insert_tform', tilespecs[0].tileId)
    assert ts_out.z == tilespecs[0].z
    render.run(renderapi.stack.delete_stack, 'test_insert_tform')


def test_import_tilespecs(render, simpletilespec):
    stack = 'test_insert2'
    render.run(renderapi.stack.create_stack, stack, force_resolution=True)
    render.run(renderapi.client.import_tilespecs, stack, [simpletilespec])
    response = render.run(renderapi.stack.set_stack_state, stack, 'COMPLETE')
    assert response.status_code == 201
    ts_out = render.run(renderapi.tilespec.get_tile_spec,
                        stack, simpletilespec.tileId)
    assert ts_out.z == simpletilespec.z
    render.run(renderapi.stack.delete_stack, stack)


def test_import_tilespecs_parallel(render):
    root.debug('test not implemented yet')
    assert False


def test_import_jsonfiles_validate_client(render):
    root.debug('test not implemented yet')
    assert False


def test_import_jsonfiles(render):
    root.debug('test not implemented yet')
    assert False


def test_import_parallel(render):
    root.debug('test not implemented yet')
    assert False


def test_tile_pair_client(render):
    root.debug('test not implemented yet')
    assert False


def test_importTransformChangesClient(render):
    root.debug('test not implemented yet')
    assert False


def test_coordinateClient(render):
    root.debug('test not implemented yet')
    assert False


@pytest.fixture(scope="module")
def teststack(request, render, render_example_tilespec_and_transforms):
    (tilespecs, tforms) = render_example_tilespec_and_transforms
    stack = 'test_insert3'
    r = render.run(renderapi.stack.create_stack, stack, force_resolution=True)
    render.run(renderapi.client.import_tilespecs, stack, tilespecs,
               sharedTransforms=tforms)
    r = render.run(renderapi.stack.set_stack_state, stack, 'COMPLETE')
    yield stack
    render.run(renderapi.stack.delete_stack, stack)


def test_stack_bounds(render, teststack):
    # check the stack bounds
    stack_bounds = render.run(renderapi.stack.get_stack_bounds, teststack)
    expected_bounds = {u'maxZ': 3408.0, u'maxX': 5102.0, u'maxY': 5385.0,
                       u'minX': 149.0, u'minY': 130.0, u'minZ': 3407.0}

    for key in stack_bounds.keys():
        assert np.abs(stack_bounds[key]-expected_bounds[key]) < 1.0


def test_z_bounds(render, teststack, render_example_tilespec_and_transforms):
    (tilespecs, tforms) = render_example_tilespec_and_transforms
    # check a single z stack bounds
    zbounds = render.run(renderapi.stack.get_bounds_from_z,
                         teststack, tilespecs[0].z)

    expected_bounds = {u'maxZ': 3407.0, u'maxX': 4917.0, u'maxY': 4506.0,
                       u'minX': 149.0, u'minY': 130.0, u'minZ': 3407.0}
    for key in zbounds.keys():
        assert np.abs(zbounds[key]-expected_bounds[key]) < 1.0


def test_get_section_z(render, teststack):
    # check getting section Z
    z = render.run(renderapi.stack.get_section_z_value,
                   teststack, "3407.0")
    assert z == 3407
    z = render.run(renderapi.stack.get_z_value_for_section,
                   teststack, "3407.0")
    assert z == 3407


def test_clone_stack(render, teststack):
    stack2 = 'cloned_stack'
    zvalues = renderapi.stack.get_z_values_for_stack(teststack, render=render)
    renderapi.stack.clone_stack(teststack, stack2, render=render)
    zvalues2 = renderapi.stack.get_z_values_for_stack(stack2, render=render)
    renderapi.stack.delete_stack(stack2, render=render)
    assert zvalues == zvalues2


def test_clone_stack_subset(render, teststack):
    stack2 = 'cloned_stack_subset'
    zvalues = renderapi.stack.get_z_values_for_stack(teststack, render=render)
    renderapi.stack.clone_stack(
        teststack, stack2, zs=zvalues[0:1], render=render)
    zvalues2 = renderapi.stack.get_z_values_for_stack(stack2, render=render)
    renderapi.stack.delete_stack(stack2, render=render)
    assert zvalues[0:1] == zvalues2


def test_get_stack_sectionData(render, teststack):
    sectionData = renderapi.stack.get_stack_sectionData(
        teststack, render=render)
    assert len(sectionData) == 2


def test_get_z_values(render, teststack):
    # check get z values
    zvalues = render.run(renderapi.stack.get_z_values_for_stack, teststack)
    assert zvalues == [3407.0, 3408.0]


def test_uniq_value(render):
    # check likelyUniqueId
    uniq = render.run(renderapi.stack.likelyUniqueId)
    assert len(uniq) >= len('58ceebb7a7b11b0001dc4e32')


def test_bb_image(render, teststack, **kwargs):
    formats = renderapi.image.IMAGE_FORMATS.keys()
    zvalues = render.run(renderapi.stack.get_z_values_for_stack, teststack)
    z = zvalues[0]
    bounds = render.run(renderapi.stack.get_bounds_from_z, teststack, z)
    width = (bounds['maxX'] - bounds['minX']) / 2
    height = (bounds['maxY'] - bounds['minY']) / 2
    x = bounds['minX'] + width / 4
    y = bounds['minY'] + width / 4

    for fmt in formats:
        data = render.run(renderapi.image.get_bb_image,
                          teststack, z, x, y, width, height,
                          scale=.25, img_format=fmt, **kwargs)
        dr = data.ravel()
        assert data.shape[0] == (np.floor(height*.25))
        assert data.shape[1] == (np.floor(width*.25))
        assert data.shape[2] >= 3


def test_bb_image_options(render, teststack):
    test_bb_image(render, teststack, filter=True,
                  binaryMask=True, maxTileSpecsToRender=20, minIntensity=0,
                  maxIntensity=255)


def test_tile_image(render, teststack, render_example_tilespec_and_transforms,
                    **kwargs):
    (tilespecs, tforms) = render_example_tilespec_and_transforms
    fmt = 'png'
    data = render.run(renderapi.image.get_tile_image_data,
                      teststack, tilespecs[0].tileId, **kwargs)
    if kwargs.get('scale') is None:
        testscale = 1.
    else:
        testscale = kwargs['scale']

    assert len(data.shape) == 3
    assert data.shape[0] >= np.floor(tilespecs[0].height * testscale)
    assert data.shape[1] >= np.floor(tilespecs[0].width * testscale)


def test_tile_image_options(render, teststack,
                            render_example_tilespec_and_transforms):
    testscale = 0.5
    test_tile_image(
        render, teststack, render_example_tilespec_and_transforms,
        scale=testscale, filter=True, normalizeForMatching=False)


def test_section_image(render, teststack, **kwargs):
    zvalues = render.run(renderapi.stack.get_z_values_for_stack, teststack)
    z = zvalues[0]
    bounds = render.run(renderapi.stack.get_bounds_from_z, teststack, z)

    width = bounds['maxX'] - bounds['minX']
    height = bounds['maxY'] - bounds['minY']
    fmt = 'png'
    scalefactor = 0.05
    data = render.run(renderapi.image.get_section_image, teststack, z,
                      scale=scalefactor, img_format=fmt, **kwargs)
    assert data.shape[0] == (np.floor(height * scalefactor))
    assert data.shape[1] == (np.floor(width * scalefactor))
    assert data.shape[2] >= 3


def test_section_image_options(render, teststack):
    img = test_section_image(render, teststack, filter=True,
                             maxTileSpecsToRender=50)


def fail_image_get(render, teststack, render_example_tilespec_and_transforms):
    with pytest.raises(KeyError):
        render.run(renderapi.image.get_tile_image_data, teststack,
                   'test', img_format='JUNK')


def test_get_tilespecs_from_z(render, teststack,
                              render_example_tilespec_and_transforms):
    (tilespecs, tforms) = render_example_tilespec_and_transforms
<<<<<<< HEAD
    tiles = renderapi.tilespec.get_tile_specs_from_z(teststack, tilespecs[0].z, render=render)
    tsz = [ts for ts in tilespecs if ts.z == tilespecs[0].z ]
    assert len(ts)==len(tsz)
    
def test_get_tile_specs_from_minmax_box(render, teststack, render_example_tilespec_and_transforms):
=======
    tiles = renderapi.tilespec.get_tile_specs_from_z(
        teststack, tilespecs[0].z, render=render)
    tsz = [ts for ts in tilespces if ts.z == tilespecs[0].z]
    assert len(ts) == len(tsz)


def test_get_tile_specs_from_minmax_box(
        render, teststack, render_example_tilespec_and_transforms):
>>>>>>> 5c0fe69b
    (tilespecs, tforms) = render_example_tilespec_and_transforms
    z = tilespecs[0].z
    tsz = [ts for ts in tilespecs if ts.z == tilespecs[0].z ]
    zbounds = renderapi.stack.get_bounds_from_z(teststack, z, render=render)
    ts = renderapi.tilespec.get_tile_specs_from_minmax_box(
        teststack, z, zbounds['minX'], zbounds['maxX'],
        zbounds['minY'], zbounds['maxY'], render=render)
    assert len(ts) == len(tsz)


def test_get_tile_specs_from_box(render, teststack,
                                 render_example_tilespec_and_transforms):
    (tilespecs, tforms) = render_example_tilespec_and_transforms
    z = tilespecs[0].z
    tsz = [ts for ts in tilespecs if ts.z == tilespecs[0].z ]
    zbounds = renderapi.stack.get_bounds_from_z(teststack, z, render=render)
    width = zbounds['maxX']-zbounds['minX']
    height = zbounds['maxY']-zbounds['minY']

    ts = renderapi.tilespec.get_tile_specs_from_box(
        teststack, z, zbounds['minX'],
        zbounds['minY'], width, height, render=render)
    assert len(ts) == len(tsz)


def test_get_tile_specs_from_stack(render, teststack,
                                   render_example_tilespec_and_transforms):
    (tilespecs, tforms) = render_example_tilespec_and_transforms
    ts = renderapi.tilespec.get_tile_specs_from_stack(teststack, render=render)
    assert len(ts) == len(tsz)<|MERGE_RESOLUTION|>--- conflicted
+++ resolved
@@ -377,13 +377,6 @@
 def test_get_tilespecs_from_z(render, teststack,
                               render_example_tilespec_and_transforms):
     (tilespecs, tforms) = render_example_tilespec_and_transforms
-<<<<<<< HEAD
-    tiles = renderapi.tilespec.get_tile_specs_from_z(teststack, tilespecs[0].z, render=render)
-    tsz = [ts for ts in tilespecs if ts.z == tilespecs[0].z ]
-    assert len(ts)==len(tsz)
-    
-def test_get_tile_specs_from_minmax_box(render, teststack, render_example_tilespec_and_transforms):
-=======
     tiles = renderapi.tilespec.get_tile_specs_from_z(
         teststack, tilespecs[0].z, render=render)
     tsz = [ts for ts in tilespces if ts.z == tilespecs[0].z]
@@ -392,7 +385,6 @@
 
 def test_get_tile_specs_from_minmax_box(
         render, teststack, render_example_tilespec_and_transforms):
->>>>>>> 5c0fe69b
     (tilespecs, tforms) = render_example_tilespec_and_transforms
     z = tilespecs[0].z
     tsz = [ts for ts in tilespecs if ts.z == tilespecs[0].z ]
