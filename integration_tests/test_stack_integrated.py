--- conflicted
+++ resolved
@@ -259,28 +259,31 @@
                    teststack, "3407.0")
     assert z == 3407
 
-<<<<<<< HEAD
-=======
-def test_clone_stack(render,teststack):
+
+def test_clone_stack(render, teststack):
     stack2 = 'cloned_stack'
-    zvalues = renderapi.stack.get_z_values_for_stack(teststack,render=render)
+    zvalues = renderapi.stack.get_z_values_for_stack(teststack, render=render)
     renderapi.stack.clone_stack(teststack, cloned_stack, render=render)
     zvalues2 = renderapi.stack.get_z_values_for_stack(stack2, render=render)
-    renderapi.stack.delete_stack(stack2,render=render)
+    renderapi.stack.delete_stack(stack2, render=render)
     assert zvalues == zvalues2
+
 
 def test_clone_stack_subset(render, teststack):
     stack2 = 'cloned_stack_subset'
-    zvalues = renderapi.stack.get_z_values_for_stack(teststack,render=render)
-    renderapi.stack.clone_stack(teststack,cloned_stack,z=zvalues[0:1],render=render)
-    zvalues2 = renderapi.stack.get_z_values_for_stack(stack2,render=render)
-    renderapi.stack.delete_stack(stack2,render=render)
+    zvalues = renderapi.stack.get_z_values_for_stack(teststack, render=render)
+    renderapi.stack.clone_stack(
+        teststack, cloned_stack, z=zvalues[0:1], render=render)
+    zvalues2 = renderapi.stack.get_z_values_for_stack(stack2, render=render)
+    renderapi.stack.delete_stack(stack2, render=render)
     assert zvalues[0:1] == zvalues2
 
-def test_get_stack_sectionData(render,teststack):
-    sectionData = renderapi.stack.get_stack_sectionData(teststack,render=render)
-    assert len(sectionData)==2
->>>>>>> 85ee77a4
+
+def test_get_stack_sectionData(render, teststack):
+    sectionData = renderapi.stack.get_stack_sectionData(
+        teststack, render=render)
+    assert len(sectionData) == 2
+
 
 def test_get_z_values(render, teststack):
     # check get z values
