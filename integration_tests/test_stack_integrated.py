--- conflicted
+++ resolved
@@ -483,13 +483,8 @@
 
 def test_bad_post(render):
     with pytest.raises(renderapi.errors.RenderError):
-<<<<<<< HEAD
-        renderapi.stack.set_stack_state(
-            'not_a_stack', 'LOADING', render=render)
-
-=======
-        renderapi.stack.create_stack('not_a___stack',render=render)
->>>>>>> 56da665a
+        renderapi.stack.create_stack('not_a___stack', render=render)
+
 
 def test_bad_put(render):
     with pytest.raises(renderapi.errors.RenderError):
