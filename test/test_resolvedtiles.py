--- conflicted
+++ resolved
@@ -23,17 +23,11 @@
         tilespecs=tilespecs, transformList=transforms)
     return resolved_tiles
 
-<<<<<<< HEAD
-def test_resolvedtiles_from_dict(resolvedtiles_object,referenced_tilespecs_and_transforms):
-    tilespecs,transforms = referenced_tilespecs_and_transforms
-    d=json.loads(renderapi.utils.renderdumps(resolvedtiles_object))
-=======
 
 def test_resolvedtiles_from_dict(resolvedtiles_object,
                                  referenced_tilespecs_and_transforms):
     tilespecs, transforms = referenced_tilespecs_and_transforms
     d = resolvedtiles_object.to_dict()
->>>>>>> ef5d1871
     resolved_tiles = renderapi.resolvedtiles.ResolvedTiles(json=d)
     assert(len(tilespecs) == len(resolved_tiles.tilespecs))
     assert(len(transforms) == len(resolved_tiles.transforms))