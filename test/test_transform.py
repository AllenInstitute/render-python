import json
import renderapi
import numpy as np
import scipy.linalg
import rendersettings
import importlib
import pytest

<<<<<<< HEAD

=======
EPSILON = 0.0000000001
>>>>>>> 56da665a
def cross_py23_reload(module):
    try:
        reload(module)
    except NameError:
        importlib.reload(module)

def test_TransformList_init():
    tlist = renderapi.transform.TransformList()

def test_simple_TransformList_init():
    aff = renderapi.transform.AffineModel()
    tlist = renderapi.transform.TransformList(tforms=[aff])

def test_fail_TransformList_init():
    with pytest.raises(renderapi.errors.RenderError):
       aff = renderapi.transform.AffineModel()
       tlist = renderapi.transform.TransformList(tforms=aff) 

def test_fail_loadtransform_json():
    d={'type':'not_a_type',
           'dataString':'junkstring',
           'transformId':'badtform'}
    with pytest.raises(renderapi.errors.RenderError):
        renderapi.transform.load_transform_json(d)
    with pytest.raises(renderapi.errors.RenderError):
        renderapi.transform.load_leaf_json(d)

def test_load_unknown_tform():
    d={'className':'mpicpg.not_supported_transform',
       'dataString':'crazy_parameters'}
    tform = renderapi.transform.load_transform_json(d)
    assert(isinstance(tform,renderapi.transform.Transform))

def test_fail_bad_tform():
    d={'type':'leaf',
       'className':'mpicpg.not_supported_transform'}
    with pytest.raises(renderapi.errors.RenderError):
        tform = renderapi.transform.load_transform_json(d)
           

def test_affine_rot_90():
    am = renderapi.transform.AffineModel()
    # setup a 90 degree clockwise rotation
    points_in = np.array([[0, 0], [0, 1], [1, 0], [1, 1]], np.float)
    points_out = np.array([[0, 0], [1, 0], [0, -1], [1, -1]], np.float)
    am.estimate(points_in, points_out)

    assert(np.abs(am.scale[0] - 1.0) < .00001)
    assert(np.abs(am.scale[1] - 1.0) < .00001)
    assert(np.abs(am.rotation + np.pi / 2) < .000001)
    assert(np.abs(am.translation[0]) < .000001)
    assert(np.abs(am.translation[1]) < .000001)
    assert(np.abs(am.shear) < .000001)

    points = np.array([[20, 30], [1, 2], [10, -5], [-4, 3], [5.6, 2.3]])
    new_points = am.tform(points)

    old_points = am.inverse_tform(new_points)
    assert(np.sum(np.abs(points - old_points)) < (.0001 * len(points.ravel())))

    am_inverse = renderapi.transform.AffineModel()
    am_inverse.estimate(points_out, points_in)

    identity = am.concatenate(am_inverse)
    assert(np.abs(identity.scale[0] - 1.0) < .00001)
    assert(np.abs(identity.scale[1] - 1.0) < .00001)
    assert(np.abs(identity.rotation) < .000001)
    assert(np.abs(identity.translation[0]) < .000001)
    assert(np.abs(identity.translation[1]) < .000001)
    assert(np.abs(identity.shear) < .000001)
    print(str(am))


def test_affine_random():
    am = renderapi.transform.AffineModel(M00=.9,
                                         M10=-0.2,
                                         M01=0.3,
                                         M11=.85,
                                         B0=245.3,
                                         B1=-234.1)

    points_in = np.random.rand(10, 2)
    points_out = am.tform(points_in)

    am_fit = renderapi.transform.AffineModel()
    am_fit.estimate(points_in, points_out)

    assert(np.sum(np.abs(am.M.ravel() - am_fit.M.ravel())) < (.001 * 6))


def test_invert_Affine():
    am = renderapi.transform.AffineModel(M00=.9,
                                         M10=-0.2,
                                         M01=0.3,
                                         M11=.85,
                                         B0=245.3,
                                         B1=-234.1)
    Iam = am.invert()
    assert(np.allclose(Iam.concatenate(am).M, np.eye(3)))
    assert(np.allclose(am.concatenate(Iam).M, np.eye(3)))


def test_Polynomial_estimation(use_numpy=False):
    if use_numpy:
        try:
            import builtins
        except ImportError:
            import __builtin__ as builtins
        realimport = builtins.__import__

        def noscipy_import(name, globals=None, locals=None,
                           fromlist=(), level=0):
            if 'scipy' in name:
                raise ImportError
            return realimport(name, globals, locals, fromlist, level)
        builtins.__import__ = noscipy_import

    cross_py23_reload(renderapi.transform)

    assert(renderapi.transform.svd is np.linalg.svd
           if use_numpy else renderapi.transform.svd is scipy.linalg.svd)

    datastring = ('67572.7356991 0.972637082773 -0.0266434803369 '
                  '-3.08962731867E-06 3.52672451824E-06 1.36924119761E-07 '
                  '5446.85340052 0.0224047626583 0.961202608454 '
                  '-3.36753624487E-07 -8.97219078255E-07 -5.49854010072E-06')
    default_pt = renderapi.transform.Polynomial2DTransform(
        dataString=datastring)
    srcpts = np.random.rand(30, 2)
    dstpts = default_pt.tform(srcpts)
    derived_pt = renderapi.transform.Polynomial2DTransform(
        src=srcpts, dst=dstpts)
    assert(np.allclose(derived_pt.params, default_pt.params))

    if use_numpy:
        builtins.__import__ = realimport
    cross_py23_reload(renderapi.transform)
    assert(renderapi.transform.svd is scipy.linalg.svd)


def test_Polynomial_estimation_numpy():
    test_Polynomial_estimation(use_numpy=True)


def notatest_transformsum_polynomial_identity():
    # test not used currently in favor of more reproducible affine
    srcpts = np.random.rand(50, 2)
    am = renderapi.transform.AffineModel(M00=.9,
                                         M10=-0.2,
                                         M01=0.3,
                                         M11=.85,
                                         B0=245.3,
                                         B1=-234.1)
    invam = am.invert()

    datastring = ('67572.7356991 0.972637082773 -0.0266434803369 '
                  '-3.08962731867E-06 3.52672451824E-06 1.36924119761E-07 '
                  '5446.85340052 0.0224047626583 0.961202608454 '
                  '-3.36753624487E-07 -8.97219078255E-07 -5.49854010072E-06')
    pt = renderapi.transform.Polynomial2DTransform(
        dataString=datastring)
    ptest_dstpts = pt.tform(srcpts)
    invpt = renderapi.transform.Polynomial2DTransform(
        src=ptest_dstpts, dst=srcpts)

    tformlist = [am, [pt, invpt], invam]
    new_tform = renderapi.transform.estimate_transformsum(
        tformlist, src=srcpts)

    poly_identity = renderapi.transform.Polynomial2DTransform(
        identity=True).asorder(new_tform.order)
    assert all([i < 1e-3 for i in
                (new_tform.params[:, 0] - poly_identity.params[:, 0]).ravel()])

    assert np.allclose(
        new_tform.params[:, 1:-1],
        poly_identity.params[:, 1:-1], atol=1e-5)


def test_transformsum_affine_concatenate():
    srcpts = np.random.rand(50, 2)
    am1 = renderapi.transform.AffineModel(M00=.9,
                                          M10=-0.2,
                                          M01=0.3,
                                          M11=.85,
                                          B0=245.3,
                                          B1=-234.1)
    am2 = renderapi.transform.AffineModel(M00=.9,
                                          M10=-0.2,
                                          M01=0.3,
                                          M11=.85,
                                          B0=-100,
                                          B1=3)
    am3 = renderapi.transform.AffineModel(M00=1.9,
                                          M10=-0.2,
                                          M01=0.3,
                                          M11=1.85,
                                          B0=-25.3,
                                          B1=60.1)
    am4 = renderapi.transform.AffineModel(M00=.9,
                                          M10=-0.2,
                                          M01=0.3,
                                          M11=.85,
                                          B0=2.3,
                                          B1=100.1)

    tformlist = [am1, [[am2, am3], am4]]
    new_tform = renderapi.transform.estimate_transformsum(
        tformlist, src=srcpts)
    concat_tform = am4.concatenate(am3.concatenate(am2)).concatenate(am1)
    assert np.allclose(new_tform.M, concat_tform.M)


def test_load_polynomial():
    datastring = ('67572.7356991 0.972637082773 -0.0266434803369 '
                  '-3.08962731867E-06 3.52672451824E-06 1.36924119761E-07 '
                  '5446.85340052 0.0224047626583 0.961202608454 '
                  '-3.36753624487E-07 -8.97219078255E-07 -5.49854010072E-06')
    pt = renderapi.transform.Polynomial2DTransform(
        dataString=datastring)
    pt_dict = renderapi.transform.Polynomial2DTransform(json=pt.to_dict())
    pt_dataString = renderapi.transform.Polynomial2DTransform(
        dataString=pt.dataString)
    pt_params = renderapi.transform.Polynomial2DTransform(params=pt.params)
    assert (pt_dict.to_dict() == pt_dataString.to_dict() ==
            pt_params.to_dict() == pt.to_dict())


def test_Polynomial_from_affine():
    am1 = renderapi.transform.AffineModel(M00=.9,
                                          M10=-0.2,
                                          M01=0.3,
                                          M11=.85,
                                          B0=245.3,
                                          B1=-234.1)
    pt = renderapi.transform.Polynomial2DTransform.fromAffine(am1)
    pt_params_raveled = pt.params.ravel()
    assert pt.order == 1
    assert pt_params_raveled[0] == am1.B0
    assert pt_params_raveled[1] == am1.M00
    assert pt_params_raveled[2] == am1.M01
    assert pt_params_raveled[3] == am1.B1
    assert pt_params_raveled[4] == am1.M10
    assert pt_params_raveled[5] == am1.M11


def test_interpolated_transform():
    with open(rendersettings.INTERPOLATED_TRANSFORM_TILESPEC, 'r') as f:
        j = json.load(f)
    ts = renderapi.tilespec.TileSpec(json=j)
    it_ts = [tform for tform in ts.tforms
             if isinstance(
                 tform, renderapi.transform.InterpolatedTransform)][0]
    it_args = renderapi.transform.InterpolatedTransform(
        it_ts.a, it_ts.b, it_ts.lambda_)
    it_dd = renderapi.transform.InterpolatedTransform(
        json=it_ts.to_dict())

    assert (dict(it_args) == it_args.to_dict() == dict(it_ts) ==
            it_ts.to_dict() == dict(it_dd) == it_dd.to_dict())


def test_reference_transform():
    with open(rendersettings.REFERENCE_TRANSFORM_TILESPEC, 'r') as f:
        j = json.load(f)
    ts = renderapi.tilespec.TileSpec(json=j)
    ref_ts = [tform for tform in ts.tforms
              if isinstance(
                  tform, renderapi.transform.ReferenceTransform)][0]
    ref_args = renderapi.transform.ReferenceTransform(ref_ts.refId)
    ref_dd = renderapi.transform.ReferenceTransform(json=ref_ts.to_dict())

    assert (dict(ref_args) == ref_args.to_dict() == dict(ref_ts) ==
            ref_ts.to_dict() == dict(ref_dd) == ref_dd.to_dict())
    print(ref_dd)   

def test_transform_hash_eq():
    t1 = renderapi.transform.Transform(
        **rendersettings.NONLINEAR_TRANSFORM_KWARGS)
    t2 = renderapi.transform.Transform(
        **rendersettings.NONLINEAR_TRANSFORM_KWARGS)

    assert t1 is not t2
    assert t1 == t2
    assert len({t1, t2}) == 1

    am1 = renderapi.transform.AffineModel(M00=.9,
                                          M10=-0.2,
                                          M01=0.3,
                                          M11=.85,
                                          B0=245.3,
                                          B1=-234.1)
    am2 = renderapi.transform.AffineModel(M00=.9,
                                          M10=-0.2,
                                          M01=0.3,
                                          M11=.85,
                                          B0=245.3,
                                          B1=-234.1)
    assert am1 is not am2
    assert am1 == am2
    assert len({am1, am2}) == 1


def test_polynomial_transform_asorder_identity():
    srcpts = np.random.rand(50, 2)
    pt1 = renderapi.transform.Polynomial2DTransform(identity=True)
    pt2 = renderapi.transform.Polynomial2DTransform(identity=True).asorder(2)

    dstpts1 = pt1.tform(srcpts)
    dstpts2 = pt2.tform(srcpts)

    assert pt1.order != pt2.order
    assert np.allclose(dstpts1, dstpts2)


def test_transformsum_identity_polynomial():
    srcpts = np.random.rand(50, 2)
    pt = renderapi.transform.Polynomial2DTransform(identity=True)
    am1 = renderapi.transform.AffineModel(M00=.9,
                                          M10=-0.2,
                                          M01=0.3,
                                          M11=.85,
                                          B0=245.3,
                                          B1=-234.1)
    am2 = renderapi.transform.AffineModel(M00=.9,
                                          M10=-0.2,
                                          M01=0.3,
                                          M11=.85,
                                          B0=-100,
                                          B1=3)
    tformlist = [pt, am1, am2]
    new_tform = renderapi.transform.estimate_transformsum(
        tformlist, src=srcpts, order=1)

    new_srcpts = np.random.rand(50, 2)
    new_dstpts_comp = new_tform.tform(new_srcpts)
    new_dstpts = am2.concatenate(am1).tform(new_srcpts)
    assert np.allclose(new_dstpts_comp, new_dstpts)


def estimate_homography_transform(
        do_scale=True, do_translate=True, do_rotate=True, transformclass=None):
    scale = np.random.rand()
    random_scale = (renderapi.transform.AffineModel(
        M00=scale, M11=scale)
        if do_scale else renderapi.transform.AffineModel())

    random_translate = (renderapi.transform.AffineModel(
        B0=np.random.rand(), B1=np.random.rand())
        if do_translate else renderapi.transform.AffineModel())

    theta = np.random.rand() * 2 * np.pi
    random_rotate = (renderapi.transform.AffineModel(
        M00=np.cos(theta), M01=-np.sin(theta),
        M10=np.sin(theta), M11=np.cos(theta))
        if do_rotate else renderapi.transform.AffineModel())

    target_tform = random_translate.concatenate(
        random_rotate.concatenate(random_scale))

    src_pts = np.random.rand(50, 2)
    dst_pts = target_tform.tform(src_pts)
    tform = transformclass()
    tform.estimate(src_pts, dst_pts, return_params=False)

    assert np.allclose(target_tform.M, tform.M)
    if do_scale:
        assert np.isclose(tform.scale[0], scale)
    if do_translate:
        assert np.allclose(tform.translation, random_translate.translation)
    if do_rotate:
        assert np.isclose(tform.rotation, random_rotate.rotation)
    # currently forces as affines
    am = renderapi.transform.AffineModel(json=tform.to_dict())
    assert am.to_dict() == tform.to_dict()


def test_estimate_similarity_transform():
    estimate_homography_transform(
        transformclass=renderapi.transform.SimilarityModel)


def test_estimate_rigid_transform():
    estimate_homography_transform(
        do_scale=False, transformclass=renderapi.transform.RigidModel)


def test_estimate_translation_transform():
    estimate_homography_transform(
        do_scale=False, do_rotate=False,
        transformclass=renderapi.transform.TranslationModel)


def test_non_linear_transform():
    lens_tform = renderapi.transform.NonLinearTransform(dataString=(
        "6 28 535.9261337198133 -0.07156495284083819 "
        "1.5429761616475304 482.5391851962856 -1.3964665434772456 "
        "-6.442573400985017 -2.9852709783360574 4.123111145658342 "
        "-11.540309826482599 5.014980246618293 13.616409494909078 "
        "6.8938038217739255 -2.580163142352532 -5.848702515778433 "
        "11.520166623181623 -0.26414636893418164 17.725654626324285 "
        "-3.6910106603259862 -5.747999298096374 6.850067634843171 "
        "16.792611164648633 7.81339608279572 -1.6748576247746882 "
        "7.294185157592906 -8.213479728551924 -5.181177837004834 "
        "-2.363460931085683 2.9307897710181123 -19.60977878575318 "
        "-5.626357722731385 -3.8857454141075323 -15.21120604177655 "
        "-21.23967741658828 -7.433492911261084 5.986054967656173 "
        "-0.2472470831304605 -4.252500955671167 6.285397956497022 "
        "-10.087631670227893 -2.936382384586807 13.850132289055523 "
        "-1.6230114467674603 -6.137660325940608 12.358797331540874 "
        "15.361852639613971 -7.395509537102164 -3.4680250777444144 "
        "11.543534617091353 2.1153010560743724 -6.1108581863128535 "
        "2.4532196427825284 -1.6047644982741716 5.190795110418094 "
        "0.40139303958456196 11.96302944378589 12.660577579061767 "
        "1196.3041637890071 1266.0596612286872 1719846.5445062846 "
        "1485783.6202875 1838252.7229766874 2.714668570418218E9 "
        "2.106666890772152E9 2.1421214796751451E9 2.8349699962925887E9 "
        "4.528468416208078E12 3.2949497103892886E12 3.0161488655484473E12 "
        "3.2930355498080786E12 4.550261299826646E12 7.824367950003595E15 "
        "5.464560367850104E15 4.686502506566912E15 4.616510470870998E15 "
        "5.276444951800235E15 7.530553575860649E15 1.3844135530148071E19 "
        "9.408014352057864E18 7.7275759384866017E18 7.1369460697416591E18 "
        "7.373674200122966E18 8.7221483757320745E18 1.277368891891578E19 "
        "100.0 537.4423453941299 485.2431449404924 1253541.1543424227 "
        "899439.7598253534 1082433.2436210443 2.5451681382231455E9 "
        "1.814150348079708E9 1.6692374367919033E9 2.1769137889095693E9 "
        "4.992425732284977E12 3.5258872445513765E12 3.074020072484778E12 "
        "3.1163128442286265E12 4.266956980967905E12 9.700243843041522E15 "
        "6.781968704541316E15 5.745611297869626E15 5.443791159762913E15 "
        "5.856309886603154E15 8.280136088463922E15 1.8821205899653665E19 "
        "1.3042150458228838E19 1.0829624014456685E19 9.899910593314652E18 "
        "9.885988268659214E18 1.1051253229808925E19 1.6002173610912907E19 "
        "0.0 2048 2048 "), transformId="testing")

    ticks = np.arange(0, 2048, 64, np.float)
    xx, yy = np.meshgrid(ticks, ticks)
    x = np.ravel(xx).T
    y = np.ravel(yy).T
    xy = np.vstack((x, y)).T

    xyp = lens_tform.tform(xy)
    dv = xyp-xy
    mean_disp = np.mean(np.sqrt(np.sum(dv**2, axis=1)))
    assert((mean_disp-0.7570507) < .01)


@pytest.mark.parametrize("transform_class,transform_json", [
    (renderapi.transform.Transform, {
        'className': 'some_class',
        'dataString': '1234_some_data',
        'id': 'myTransform',
        'metaData': {'labels': ['my_first_label', 'my_second_label']}}),
    (renderapi.transform.AffineModel, {
        'className': 'mpicbg.trakem2.transform.AffineModel2D',
        'dataString': (
            "-0.6433267575 0.7655917209 -0.7655917209 "
            "-0.6433267575 115071.0014383696 23073.7167961992"),
        'id': 'myAffineModel',
        'metaData': {'labels': ['my_first_label', 'my_second_label']}}),
    (renderapi.transform.Polynomial2DTransform, {
        'className': 'mpicbg.trakem2.transform.PolynomialTransform2D',
        'dataString': (
            '67572.7356991 0.972637082773 -0.0266434803369 '
            '-3.08962731867E-06 3.52672451824E-06 1.36924119761E-07 '
            '5446.85340052 0.0224047626583 0.961202608454 '
            '-3.36753624487E-07 -8.97219078255E-07 -5.49854010072E-06'),
        'id': 'myPolynomialModel',
        'metaData': {'labels': ['my_first_label', 'my_second_label']}}),
    (renderapi.transform.NonLinearCoordinateTransform,
     dict(rendersettings.NONLINEAR_TRANSFORM_KWARGS, **{
         'id': 'myNLCTransform',
         'metaData': {'labels': ['my_first_label', 'my_second_label']}}))])
def test_load_json_transforms(transform_class, transform_json):
    tform = transform_class(json=transform_json)
    tform_d = tform.to_dict()

    # avoid comparing datastrings as strings because of rounding
    assert (tform.transformId == tform_d['id'] == transform_json['id'])
    assert (tform.labels == tform_d['metaData']['labels'] ==
            transform_json['metaData']['labels'])
    assert (tform.className == tform_d['className'] ==
            transform_json['className'])


@pytest.fixture(scope='module')
def referenced_tilespecs_and_transforms():
    with open(rendersettings.REFERENCE_TRANSFORM_TILESPECS, 'r') as fp:
        ds = json.load(fp)
        tilespecs = [renderapi.tilespec.TileSpec(json=d) for d in ds]

    with open(rendersettings.REFERENCE_TRANSFORM_SPECS, 'r') as fp:
        ds = json.load(fp)
        transforms = [renderapi.transform.load_transform_json(tf) for tf in ds]
    return tilespecs, transforms


def test_estimate_dstpoints_reference(referenced_tilespecs_and_transforms):
    tilespecs, transforms = referenced_tilespecs_and_transforms

    ticks = np.arange(0, 2048, 64, np.float)
    xx, yy = np.meshgrid(ticks, ticks)
    x = np.ravel(xx).T
    y = np.ravel(yy).T
    xy = np.vstack((x, y)).T

    xyt = renderapi.transform.estimate_dstpts(
        tilespecs[0].tforms, xy, transforms)
    assert(xy.shape == xyt.shape)
    with pytest.raises(renderapi.errors.RenderError):
        renderapi.transform.estimate_dstpts(tilespecs[0].tforms, xy)
    with pytest.raises(renderapi.errors.RenderError):
<<<<<<< HEAD
        renderapi.transform.estimate_dstpts(
            tilespecs[0].tforms, xy, [transforms[2]])
=======
        renderapi.transform.estimate_dstpts(tilespecs[0].tforms,xy,[transforms[2]])

def test_fail_convert_points():
    points_in = np.array([[0, 0], [0, 1], [1, 0], [1, 1]], np.float)
    with pytest.raises(renderapi.errors.ConversionError):
        renderapi.transform.AffineModel.convert_to_point_vector(points_in.T)

def test_translation_transform_init():
    d={'type':'leaf',
       'className':'mpicbg.trakem2.transform.TranslationModel2D',
       'dataString':'10 0'}
    tform = renderapi.transform.load_transform_json(d)
    assert(isinstance(tform,renderapi.transform.TranslationModel))
    assert(tform.M[0,2]==10)

def test_rigid_init():
    d={'type':'leaf',
       'className':'mpicbg.trakem2.transform.RigidModel2D',
       'dataString':'{} 10 5'.format(np.pi/2)}
    tform = renderapi.transform.load_transform_json(d)
    assert(isinstance(tform,renderapi.transform.RigidModel))
    assert(tform.M[0,2]==10)
    assert(tform.M[0,0]<EPSILON)

def test_similarity_init():
    d={'type':'leaf',
    'className':'mpicbg.trakem2.transform.SimilarityModel2D',
    'dataString':'2.0 0.0 10 5'}
    tform = renderapi.transform.load_transform_json(d)
    assert(isinstance(tform,renderapi.transform.SimilarityModel))
    assert(np.abs(tform.M[0,0]-2)<EPSILON)
    assert(tform.M[0,2]==10)
>>>>>>> 56da665a
<|MERGE_RESOLUTION|>--- conflicted
+++ resolved
@@ -6,50 +6,54 @@
 import importlib
 import pytest
 
-<<<<<<< HEAD
-
-=======
 EPSILON = 0.0000000001
->>>>>>> 56da665a
+
+
 def cross_py23_reload(module):
     try:
         reload(module)
     except NameError:
         importlib.reload(module)
 
+
 def test_TransformList_init():
-    tlist = renderapi.transform.TransformList()
+    tlist = renderapi.transform.TransformList()  # noqa: F841
+
 
 def test_simple_TransformList_init():
     aff = renderapi.transform.AffineModel()
-    tlist = renderapi.transform.TransformList(tforms=[aff])
+    tlist = renderapi.transform.TransformList(tforms=[aff])  # noqa: F841
+
 
 def test_fail_TransformList_init():
     with pytest.raises(renderapi.errors.RenderError):
-       aff = renderapi.transform.AffineModel()
-       tlist = renderapi.transform.TransformList(tforms=aff) 
+        aff = renderapi.transform.AffineModel()
+        tlist = renderapi.transform.TransformList(tforms=aff)   # noqa: F841
+
 
 def test_fail_loadtransform_json():
-    d={'type':'not_a_type',
-           'dataString':'junkstring',
-           'transformId':'badtform'}
+    d = {'type': 'not_a_type',
+         'dataString': 'junkstring',
+         'transformId': 'badtform'}
     with pytest.raises(renderapi.errors.RenderError):
         renderapi.transform.load_transform_json(d)
     with pytest.raises(renderapi.errors.RenderError):
         renderapi.transform.load_leaf_json(d)
 
+
 def test_load_unknown_tform():
-    d={'className':'mpicpg.not_supported_transform',
-       'dataString':'crazy_parameters'}
+    d = {'className': 'mpicpg.not_supported_transform',
+         'dataString': 'crazy_parameters'}
     tform = renderapi.transform.load_transform_json(d)
-    assert(isinstance(tform,renderapi.transform.Transform))
+    assert(isinstance(tform, renderapi.transform.Transform))
+
 
 def test_fail_bad_tform():
-    d={'type':'leaf',
-       'className':'mpicpg.not_supported_transform'}
+    d = {'type': 'leaf',
+         'className': 'mpicpg.not_supported_transform'}
     with pytest.raises(renderapi.errors.RenderError):
         tform = renderapi.transform.load_transform_json(d)
-           
+
 
 def test_affine_rot_90():
     am = renderapi.transform.AffineModel()
@@ -285,7 +289,8 @@
 
     assert (dict(ref_args) == ref_args.to_dict() == dict(ref_ts) ==
             ref_ts.to_dict() == dict(ref_dd) == ref_dd.to_dict())
-    print(ref_dd)   
+    print(ref_dd)
+
 
 def test_transform_hash_eq():
     t1 = renderapi.transform.Transform(
@@ -522,40 +527,40 @@
     with pytest.raises(renderapi.errors.RenderError):
         renderapi.transform.estimate_dstpts(tilespecs[0].tforms, xy)
     with pytest.raises(renderapi.errors.RenderError):
-<<<<<<< HEAD
         renderapi.transform.estimate_dstpts(
             tilespecs[0].tforms, xy, [transforms[2]])
-=======
-        renderapi.transform.estimate_dstpts(tilespecs[0].tforms,xy,[transforms[2]])
+
 
 def test_fail_convert_points():
     points_in = np.array([[0, 0], [0, 1], [1, 0], [1, 1]], np.float)
     with pytest.raises(renderapi.errors.ConversionError):
         renderapi.transform.AffineModel.convert_to_point_vector(points_in.T)
 
+
 def test_translation_transform_init():
-    d={'type':'leaf',
-       'className':'mpicbg.trakem2.transform.TranslationModel2D',
-       'dataString':'10 0'}
+    d = {'type': 'leaf',
+         'className': 'mpicbg.trakem2.transform.TranslationModel2D',
+         'dataString': '10 0'}
     tform = renderapi.transform.load_transform_json(d)
-    assert(isinstance(tform,renderapi.transform.TranslationModel))
-    assert(tform.M[0,2]==10)
+    assert(isinstance(tform, renderapi.transform.TranslationModel))
+    assert(tform.M[0, 2] == 10)
+
 
 def test_rigid_init():
-    d={'type':'leaf',
-       'className':'mpicbg.trakem2.transform.RigidModel2D',
-       'dataString':'{} 10 5'.format(np.pi/2)}
+    d = {'type': 'leaf',
+         'className': 'mpicbg.trakem2.transform.RigidModel2D',
+         'dataString': '{} 10 5'.format(np.pi/2)}
     tform = renderapi.transform.load_transform_json(d)
-    assert(isinstance(tform,renderapi.transform.RigidModel))
-    assert(tform.M[0,2]==10)
-    assert(tform.M[0,0]<EPSILON)
+    assert(isinstance(tform, renderapi.transform.RigidModel))
+    assert(tform.M[0, 2] == 10)
+    assert(tform.M[0, 0] < EPSILON)
+
 
 def test_similarity_init():
-    d={'type':'leaf',
-    'className':'mpicbg.trakem2.transform.SimilarityModel2D',
-    'dataString':'2.0 0.0 10 5'}
+    d = {'type': 'leaf',
+         'className': 'mpicbg.trakem2.transform.SimilarityModel2D',
+         'dataString': '2.0 0.0 10 5'}
     tform = renderapi.transform.load_transform_json(d)
-    assert(isinstance(tform,renderapi.transform.SimilarityModel))
-    assert(np.abs(tform.M[0,0]-2)<EPSILON)
-    assert(tform.M[0,2]==10)
->>>>>>> 56da665a
+    assert(isinstance(tform, renderapi.transform.SimilarityModel))
+    assert(np.abs(tform.M[0, 0]-2) < EPSILON)
+    assert(tform.M[0, 2] == 10)